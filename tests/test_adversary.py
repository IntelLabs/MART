--- conflicted
+++ resolved
@@ -24,34 +24,21 @@
     enforcer = Mock()
     attacker = Mock(max_epochs=0, limit_train_batches=1, fit_loop=Mock(max_epochs=0))
     model = Mock()
-<<<<<<< HEAD
-    batch = {"input": input_data, "target": target_data}
-    batch_converter = mart.attack.DictBatchConverter()
-=======
     batch = (input_data, target_data)
     batch_c15n = mart.attack.TupleBatchC15n()
->>>>>>> df1734fd
-
-    adversary = Adversary(
-        perturber=perturber,
-        composer=composer,
-        optimizer=None,
-        gain=gain,
-        enforcer=enforcer,
-        attacker=attacker,
-<<<<<<< HEAD
-        batch_converter=batch_converter,
-    )
-
-    batch_adv = adversary(batch=batch, model=model)
-    output_data = batch_adv["input"]
-=======
+
+    adversary = Adversary(
+        perturber=perturber,
+        composer=composer,
+        optimizer=None,
+        gain=gain,
+        enforcer=enforcer,
+        attacker=attacker,
         batch_c15n=batch_c15n,
     )
 
     batch_adv = adversary(batch=batch, model=model)
     output_data = batch_adv[0]
->>>>>>> df1734fd
 
     # The enforcer is only called when model is not None.
     enforcer.assert_called_once()
@@ -75,24 +62,16 @@
     gain = Mock()
     enforcer = Mock()
     attacker = Mock(max_epochs=0, limit_train_batches=1, fit_loop=Mock(max_epochs=0))
-<<<<<<< HEAD
-    batch_converter = mart.attack.DictBatchConverter()
-=======
-    batch_c15n = mart.attack.TupleBatchC15n()
->>>>>>> df1734fd
-
-    adversary = Adversary(
-        perturber=perturber,
-        composer=composer,
-        optimizer=None,
-        gain=gain,
-        enforcer=enforcer,
-        attacker=attacker,
-<<<<<<< HEAD
-        batch_converter=batch_converter,
-=======
-        batch_c15n=batch_c15n,
->>>>>>> df1734fd
+    batch_c15n = mart.attack.TupleBatchC15n()
+
+    adversary = Adversary(
+        perturber=perturber,
+        composer=composer,
+        optimizer=None,
+        gain=gain,
+        enforcer=enforcer,
+        attacker=attacker,
+        batch_c15n=batch_c15n,
     )
 
     # Adversarial perturbation should not be updated by a regular training optimizer.
@@ -115,34 +94,21 @@
     enforcer = Mock()
     attacker = Mock(max_epochs=0, limit_train_batches=1, fit_loop=Mock(max_epochs=0))
     model = Mock()
-<<<<<<< HEAD
-    batch = {"input": input_data, "target": target_data}
-    batch_converter = mart.attack.DictBatchConverter()
-=======
     batch = (input_data, target_data)
     batch_c15n = mart.attack.TupleBatchC15n()
->>>>>>> df1734fd
-
-    adversary = Adversary(
-        perturber=perturber,
-        composer=composer,
-        optimizer=None,
-        gain=gain,
-        enforcer=enforcer,
-        attacker=attacker,
-<<<<<<< HEAD
-        batch_converter=batch_converter,
-    )
-
-    batch_adv = adversary(batch=batch, model=model)
-    output_data = batch_adv["input"]
-=======
+
+    adversary = Adversary(
+        perturber=perturber,
+        composer=composer,
+        optimizer=None,
+        gain=gain,
+        enforcer=enforcer,
+        attacker=attacker,
         batch_c15n=batch_c15n,
     )
 
     batch_adv = adversary(batch=batch, model=model)
     output_data = batch_adv[0]
->>>>>>> df1734fd
 
     # Adversary will have no parameter even after forward is called, because we hide Perturber in a list.
     params = [p for p in adversary.parameters()]
@@ -163,24 +129,16 @@
     gain = Mock()
     enforcer = Mock()
     attacker = Mock(max_epochs=0, limit_train_batches=1, fit_loop=Mock(max_epochs=0))
-<<<<<<< HEAD
-    batch_converter = mart.attack.DictBatchConverter()
-=======
-    batch_c15n = mart.attack.TupleBatchC15n()
->>>>>>> df1734fd
-
-    adversary = Adversary(
-        perturber=perturber,
-        composer=composer,
-        optimizer=None,
-        gain=gain,
-        enforcer=enforcer,
-        attacker=attacker,
-<<<<<<< HEAD
-        batch_converter=batch_converter,
-=======
-        batch_c15n=batch_c15n,
->>>>>>> df1734fd
+    batch_c15n = mart.attack.TupleBatchC15n()
+
+    adversary = Adversary(
+        perturber=perturber,
+        composer=composer,
+        optimizer=None,
+        gain=gain,
+        enforcer=enforcer,
+        attacker=attacker,
+        batch_c15n=batch_c15n,
     )
 
     # We should be able to load arbitrary state_dict, because Adversary ignores state_dict.
@@ -199,34 +157,21 @@
     enforcer = Mock()
     attacker = Mock(max_epochs=0, limit_train_batches=1, fit_loop=Mock(max_epochs=0))
     model = Mock()
-<<<<<<< HEAD
-    batch = {"input": input_data, "target": target_data}
-    batch_converter = mart.attack.DictBatchConverter()
-=======
     batch = (input_data, target_data)
     batch_c15n = mart.attack.TupleBatchC15n()
->>>>>>> df1734fd
-
-    adversary = Adversary(
-        perturber=perturber,
-        composer=composer,
-        optimizer=None,
-        gain=gain,
-        enforcer=enforcer,
-        attacker=attacker,
-<<<<<<< HEAD
-        batch_converter=batch_converter,
-    )
-
-    batch_adv = adversary(batch=batch, model=model)
-    output_data = batch_adv["input"]
-=======
+
+    adversary = Adversary(
+        perturber=perturber,
+        composer=composer,
+        optimizer=None,
+        gain=gain,
+        enforcer=enforcer,
+        attacker=attacker,
         batch_c15n=batch_c15n,
     )
 
     batch_adv = adversary(batch=batch, model=model)
     output_data = batch_adv[0]
->>>>>>> df1734fd
 
     # The enforcer is only called when model is not None.
     enforcer.assert_called_once()
@@ -261,13 +206,8 @@
         projector=None,
     )
 
-<<<<<<< HEAD
-    batch = {"input": input_data, "target": target_data}
-    batch_converter = mart.attack.DictBatchConverter()
-=======
     batch = (input_data, target_data)
     batch_c15n = mart.attack.TupleBatchC15n()
->>>>>>> df1734fd
 
     adversary = Adversary(
         perturber=perturber,
@@ -277,16 +217,6 @@
         gradient_modifier=Sign(),
         enforcer=enforcer,
         max_iters=1,
-<<<<<<< HEAD
-        batch_converter=batch_converter,
-    )
-
-    def model(batch):
-        return {"logits": batch["input"]}
-
-    batch_adv = adversary(batch=batch, model=model)
-    input_adv = batch_adv["input"]
-=======
         batch_c15n=batch_c15n,
     )
 
@@ -295,7 +225,6 @@
 
     batch_adv = adversary(batch=batch, model=model)
     input_adv = batch_adv[0]
->>>>>>> df1734fd
 
     perturbation = input_data - input_adv
 
@@ -312,22 +241,14 @@
     composer = mart.attack.composer.Additive()
     optimizer = Mock(spec=mart.optim.OptimizerFactory)
     gain = Mock()
-<<<<<<< HEAD
-    batch_converter = mart.attack.DictBatchConverter()
-=======
-    batch_c15n = mart.attack.TupleBatchC15n()
->>>>>>> df1734fd
-
-    adversary = Adversary(
-        perturber=perturber,
-        composer=composer,
-        optimizer=optimizer,
-        gain=gain,
-<<<<<<< HEAD
-        batch_converter=batch_converter,
-=======
-        batch_c15n=batch_c15n,
->>>>>>> df1734fd
+    batch_c15n = mart.attack.TupleBatchC15n()
+
+    adversary = Adversary(
+        perturber=perturber,
+        composer=composer,
+        optimizer=optimizer,
+        gain=gain,
+        batch_c15n=batch_c15n,
     )
 
     adversary.configure_optimizers()
@@ -341,25 +262,16 @@
     composer = mart.attack.composer.Additive()
     optimizer = Mock(spec=mart.optim.OptimizerFactory)
     gain = Mock(return_value=torch.tensor(1337))
-<<<<<<< HEAD
-    model = Mock(return_value={})
-    batch_converter = mart.attack.DictBatchConverter()
-=======
     model = Mock(spec="__call__", return_value={})
     # Set target_size manually because the test bypasses the convert() step that reads target_size.
     batch_c15n = mart.attack.TupleBatchC15n(target_size=1)
->>>>>>> df1734fd
-
-    adversary = Adversary(
-        perturber=perturber,
-        composer=composer,
-        optimizer=optimizer,
-        gain=gain,
-<<<<<<< HEAD
-        batch_converter=batch_converter,
-=======
-        batch_c15n=batch_c15n,
->>>>>>> df1734fd
+
+    adversary = Adversary(
+        perturber=perturber,
+        composer=composer,
+        optimizer=optimizer,
+        gain=gain,
+        batch_c15n=batch_c15n,
     )
 
     output = adversary.training_step((input_data, target_data, model), 0)
@@ -373,25 +285,16 @@
     composer = mart.attack.composer.Additive()
     optimizer = Mock(spec=mart.optim.OptimizerFactory)
     gain = Mock(return_value=torch.tensor([1234, 5678]))
-<<<<<<< HEAD
-    model = Mock(return_value={})
-    batch_converter = mart.attack.DictBatchConverter()
-=======
     model = Mock(spec="__call__", return_value={})
     # Set target_size manually because the test bypasses the convert() step that reads target_size.
     batch_c15n = mart.attack.TupleBatchC15n(target_size=1)
->>>>>>> df1734fd
-
-    adversary = Adversary(
-        perturber=perturber,
-        composer=composer,
-        optimizer=optimizer,
-        gain=gain,
-<<<<<<< HEAD
-        batch_converter=batch_converter,
-=======
-        batch_c15n=batch_c15n,
->>>>>>> df1734fd
+
+    adversary = Adversary(
+        perturber=perturber,
+        composer=composer,
+        optimizer=optimizer,
+        gain=gain,
+        batch_c15n=batch_c15n,
     )
 
     output = adversary.training_step((input_data, target_data, model), 0)
@@ -407,12 +310,8 @@
     # The model has no attack_step() or training_step().
     model = Mock(spec="__call__", return_value={})
     objective = Mock(return_value=torch.tensor([True, False], dtype=torch.bool))
-<<<<<<< HEAD
-    batch_converter = mart.attack.DictBatchConverter()
-=======
     # Set target_size manually because the test bypasses the convert() step that reads target_size.
     batch_c15n = mart.attack.TupleBatchC15n(target_size=1)
->>>>>>> df1734fd
 
     adversary = Adversary(
         perturber=perturber,
@@ -420,11 +319,7 @@
         optimizer=optimizer,
         objective=objective,
         gain=gain,
-<<<<<<< HEAD
-        batch_converter=batch_converter,
-=======
-        batch_c15n=batch_c15n,
->>>>>>> df1734fd
+        batch_c15n=batch_c15n,
     )
 
     output = adversary.training_step((input_data, target_data, model), 0)
@@ -442,11 +337,7 @@
     )
     gradient_modifier = Mock()
     gain = Mock()
-<<<<<<< HEAD
-    batch_converter = mart.attack.DictBatchConverter()
-=======
-    batch_c15n = mart.attack.TupleBatchC15n()
->>>>>>> df1734fd
+    batch_c15n = mart.attack.TupleBatchC15n()
 
     adversary = Adversary(
         perturber=perturber,
@@ -454,11 +345,7 @@
         optimizer=optimizer,
         gradient_modifier=gradient_modifier,
         gain=gain,
-<<<<<<< HEAD
-        batch_converter=batch_converter,
-=======
-        batch_c15n=batch_c15n,
->>>>>>> df1734fd
+        batch_c15n=batch_c15n,
     )
     # We need to mock a trainer since LightningModule does some checks
     adversary.trainer = Mock(gradient_clip_val=1.0, gradient_clip_algorithm="norm")
