--- conflicted
+++ resolved
@@ -68,12 +68,8 @@
     assert gain.call_count == max_iters + 1
     assert model.call_count == max_iters + 1
 
-<<<<<<< HEAD
-    # The adversary only calls this once to get the perturbation
-=======
     # Once with model=None to get perturbation.
     # When model=model, perturber.initialize_parameters() is called.
->>>>>>> c17306ff
     assert perturber.call_count == 1
 
     torch.testing.assert_close(output_data, input_data + perturbation)
