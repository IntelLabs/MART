#
# Copyright (C) 2022 Intel Corporation
#
# SPDX-License-Identifier: BSD-3-Clause
#

from functools import partial
from unittest.mock import Mock

import pytest
import torch
from lightning.pytorch.utilities.exceptions import MisconfigurationException
from torch.optim import SGD

import mart
from mart.attack import Adversary, Composer, Perturber
from mart.attack.gradient_modifier import Sign


def test_with_model(input_data, target_data, perturbation):
    perturber = Mock(spec=Perturber, return_value=perturbation)
    composer = mart.attack.composer.Additive()
    gain = Mock()
    enforcer = Mock()
    attacker = Mock(max_epochs=0, limit_train_batches=1, fit_loop=Mock(max_epochs=0))
    model = Mock()
    batch = (input_data, target_data)
<<<<<<< HEAD
    batch_converter = mart.attack.TupleBatchConverter()
=======
>>>>>>> df3a6dcd

    adversary = Adversary(
        perturber=perturber,
        composer=composer,
        optimizer=None,
        gain=gain,
        enforcer=enforcer,
        attacker=attacker,
        batch_converter=batch_converter,
    )

    batch_adv = adversary(batch=batch, model=model)
    output_data = batch_adv[0]

    # The enforcer is only called when model is not None.
    enforcer.assert_called_once()
    attacker.fit.assert_called_once()

    # Once with model=None to get perturbation.
    # When model=model, configure_perturbation() should be called.
    perturber.assert_called_once()
    gain.assert_not_called()  # we mock attacker so this shouldn't be called

    torch.testing.assert_close(output_data, input_data + perturbation)


def test_hidden_params():
    initializer = Mock()
    composer = mart.attack.composer.Additive()
    projector = Mock()

    perturber = Perturber(initializer=initializer, projector=projector)

    gain = Mock()
    enforcer = Mock()
    attacker = Mock(max_epochs=0, limit_train_batches=1, fit_loop=Mock(max_epochs=0))
<<<<<<< HEAD
    batch_converter = mart.attack.TupleBatchConverter()
=======
>>>>>>> df3a6dcd

    adversary = Adversary(
        perturber=perturber,
        composer=composer,
        optimizer=None,
        gain=gain,
        enforcer=enforcer,
        attacker=attacker,
        batch_converter=batch_converter,
    )

    # Adversarial perturbation should not be updated by a regular training optimizer.
    params = [p for p in adversary.parameters()]
    assert len(params) == 0

    # Adversarial perturbation should not have any state dict items
    state_dict = adversary.state_dict()
    assert len(state_dict) == 0


def test_hidden_params_after_forward(input_data, target_data, perturbation):
    initializer = Mock()
    composer = mart.attack.composer.Additive()
    projector = Mock()

    perturber = Perturber(initializer=initializer, projector=projector)

    gain = Mock()
    enforcer = Mock()
    attacker = Mock(max_epochs=0, limit_train_batches=1, fit_loop=Mock(max_epochs=0))
    model = Mock()
    batch = (input_data, target_data)
<<<<<<< HEAD
    batch_converter = mart.attack.TupleBatchConverter()
=======
>>>>>>> df3a6dcd

    adversary = Adversary(
        perturber=perturber,
        composer=composer,
        optimizer=None,
        gain=gain,
        enforcer=enforcer,
        attacker=attacker,
        batch_converter=batch_converter,
    )

    batch_adv = adversary(batch=batch, model=model)
    output_data = batch_adv[0]

    # Adversary will have no parameter even after forward is called, because we hide Perturber in a list.
    params = [p for p in adversary.parameters()]
    assert len(params) == 0

    # Adversary should have no state dict item being exported to the model checkpoint, because we hide Perturber in a list.
    state_dict = adversary.state_dict()
    assert len(state_dict) == 0


def test_loading_perturbation_from_state_dict():
    initializer = Mock()
    composer = mart.attack.composer.Additive()
    projector = Mock()

    perturber = Perturber(initializer=initializer, projector=projector)

    gain = Mock()
    enforcer = Mock()
    attacker = Mock(max_epochs=0, limit_train_batches=1, fit_loop=Mock(max_epochs=0))
    batch_converter = mart.attack.TupleBatchConverter()

    adversary = Adversary(
        perturber=perturber,
        composer=composer,
        optimizer=None,
        gain=gain,
        enforcer=enforcer,
        attacker=attacker,
        batch_converter=batch_converter,
    )

    # We should be able to load arbitrary state_dict, because Adversary ignores state_dict.
    # We want this behavior for Adversary because model checkpoints may include perturbation in state_dict
    # that is not loadable before initialization of perturbation.
    adversary.load_state_dict({"perturber.perturbation": torch.tensor([1.0, 2.0])})

    # Adversary ignores load_state_dict() quietly, so perturbation is still None.
    assert adversary.perturber.perturbation is None


def test_perturbation(input_data, target_data, perturbation):
    perturber = Mock(spec=Perturber, return_value=perturbation)
    composer = mart.attack.composer.Additive()
    gain = Mock()
    enforcer = Mock()
    attacker = Mock(max_epochs=0, limit_train_batches=1, fit_loop=Mock(max_epochs=0))
    model = Mock()
    batch = (input_data, target_data)
<<<<<<< HEAD
    batch_converter = mart.attack.TupleBatchConverter()
=======
>>>>>>> df3a6dcd

    adversary = Adversary(
        perturber=perturber,
        composer=composer,
        optimizer=None,
        gain=gain,
        enforcer=enforcer,
        attacker=attacker,
        batch_converter=batch_converter,
    )

    batch_adv = adversary(batch=batch, model=model)
    output_data = batch_adv[0]

    # The enforcer is only called when model is not None.
    enforcer.assert_called_once()
    attacker.fit.assert_called_once()

    # Perturber is called once for generating initial input_adv.
    # The fit() doesn't run because max_epochs=0.
    assert perturber.call_count == 1

    torch.testing.assert_close(output_data, input_data + perturbation)


def test_forward_with_model(input_data, target_data):
    composer = mart.attack.composer.Additive()
    enforcer = Mock()
    optimizer = partial(SGD, lr=1.0, maximize=True)

    # Force zeros, positive and negative gradients
    def gain(logits):
        return (
            (0 * logits[0, :, :]).mean()
            + (0.1 * logits[1, :, :]).mean()  # noqa: W503
            + (-0.1 * logits[2, :, :]).mean()  # noqa: W503
        )

    # Perturbation initialized as zero.
    def initializer(x):
        torch.nn.init.constant_(x, 0)

    perturber = Perturber(
        initializer=initializer,
        projector=None,
    )

    batch = (input_data, target_data)
<<<<<<< HEAD
    batch_converter = mart.attack.TupleBatchConverter()
=======
>>>>>>> df3a6dcd

    adversary = Adversary(
        perturber=perturber,
        composer=composer,
        optimizer=optimizer,
        gain=gain,
        gradient_modifier=Sign(),
        enforcer=enforcer,
        max_iters=1,
        batch_converter=batch_converter,
    )

    def model(batch):
        return {"logits": batch[0]}

    batch_adv = adversary(batch=batch, model=model)
    input_adv = batch_adv[0]

    perturbation = input_data - input_adv

    torch.testing.assert_close(perturbation.unique(), torch.Tensor([-1, 0, 1]))


def test_configure_optimizers():
    perturber = Mock()
    composer = mart.attack.composer.Additive()
    optimizer = Mock(spec=mart.optim.OptimizerFactory)
    gain = Mock()
    batch_converter = mart.attack.TupleBatchConverter()

    adversary = Adversary(
        perturber=perturber,
        composer=composer,
        optimizer=optimizer,
        gain=gain,
        batch_converter=batch_converter,
    )

    adversary.configure_optimizers()

    assert optimizer.call_count == 1
    gain.assert_not_called()


def test_training_step(input_data, target_data, perturbation):
    perturber = Mock(spec=Perturber, return_value=perturbation)
    composer = mart.attack.composer.Additive()
    optimizer = Mock(spec=mart.optim.OptimizerFactory)
    gain = Mock(return_value=torch.tensor(1337))
<<<<<<< HEAD
    model = Mock(return_value={})
    # Set target_size manually because the test bypasses the convert() step that reads target_size.
    batch_converter = mart.attack.TupleBatchConverter(target_size=1)
=======
    # The model has no attack_step() or training_step().
    model = Mock(spec="__call__", return_value={})
>>>>>>> df3a6dcd

    adversary = Adversary(
        perturber=perturber,
        composer=composer,
        optimizer=optimizer,
        gain=gain,
        batch_converter=batch_converter,
    )

<<<<<<< HEAD
    # The batch is reverted to a tuple inside training_step() before invoking the model.
    output = adversary.training_step(
        {"input": input_data, "target": target_data, "model": model}, 0
    )
=======
    output = adversary.training_step((input_data, target_data, model), 0)
>>>>>>> df3a6dcd

    gain.assert_called_once()
    assert output == 1337


def test_training_step_with_many_gain(input_data, target_data, perturbation):
    perturber = Mock(spec=Perturber, return_value=perturbation)
    composer = mart.attack.composer.Additive()
    optimizer = Mock(spec=mart.optim.OptimizerFactory)
    gain = Mock(return_value=torch.tensor([1234, 5678]))
<<<<<<< HEAD
    model = Mock(return_value={})
    # Set target_size manually because the test bypasses the convert() step that reads target_size.
    batch_converter = mart.attack.TupleBatchConverter(target_size=1)
=======
    # The model has no attack_step() or training_step().
    model = Mock(spec="__call__", return_value={})
>>>>>>> df3a6dcd

    adversary = Adversary(
        perturber=perturber,
        composer=composer,
        optimizer=optimizer,
        gain=gain,
        batch_converter=batch_converter,
    )

<<<<<<< HEAD
    # The batch is reverted to a tuple inside training_step() before invoking the model.
    output = adversary.training_step(
        {"input": input_data, "target": target_data, "model": model}, 0
    )
=======
    output = adversary.training_step((input_data, target_data, model), 0)
>>>>>>> df3a6dcd

    assert output == 1234 + 5678


def test_training_step_with_objective(input_data, target_data, perturbation):
    perturber = Mock(spec=Perturber, return_value=perturbation)
    composer = mart.attack.composer.Additive()
    optimizer = Mock(spec=mart.optim.OptimizerFactory)
    gain = Mock(return_value=torch.tensor([1234, 5678]))
    # The model has no attack_step() or training_step().
    model = Mock(spec="__call__", return_value={})
    objective = Mock(return_value=torch.tensor([True, False], dtype=torch.bool))
    # Set target_size manually because the test bypasses the convert() step that reads target_size.
    batch_converter = mart.attack.TupleBatchConverter(target_size=1)

    adversary = Adversary(
        perturber=perturber,
        composer=composer,
        optimizer=optimizer,
        objective=objective,
        gain=gain,
        batch_converter=batch_converter,
    )

<<<<<<< HEAD
    # The batch is reverted to a tuple inside training_step() before invoking the model.
    output = adversary.training_step(
        {"input": input_data, "target": target_data, "model": model}, 0
    )
=======
    output = adversary.training_step((input_data, target_data, model), 0)
>>>>>>> df3a6dcd

    assert output == 5678

    objective.assert_called_once()


def test_configure_gradient_clipping():
    perturber = Mock()
    composer = mart.attack.composer.Additive()
    optimizer = Mock(
        spec=mart.optim.OptimizerFactory, param_groups=[{"params": Mock()}, {"params": Mock()}]
    )
    gradient_modifier = Mock()
    gain = Mock()
    batch_converter = mart.attack.TupleBatchConverter()

    adversary = Adversary(
        perturber=perturber,
        composer=composer,
        optimizer=optimizer,
        gradient_modifier=gradient_modifier,
        gain=gain,
        batch_converter=batch_converter,
    )
    # We need to mock a trainer since LightningModule does some checks
    adversary.trainer = Mock(gradient_clip_val=1.0, gradient_clip_algorithm="norm")

    adversary.configure_gradient_clipping(optimizer)

    # Once for each parameter in the optimizer
    assert gradient_modifier.call_count == 2<|MERGE_RESOLUTION|>--- conflicted
+++ resolved
@@ -25,10 +25,7 @@
     attacker = Mock(max_epochs=0, limit_train_batches=1, fit_loop=Mock(max_epochs=0))
     model = Mock()
     batch = (input_data, target_data)
-<<<<<<< HEAD
-    batch_converter = mart.attack.TupleBatchConverter()
-=======
->>>>>>> df3a6dcd
+    batch_converter = mart.attack.TupleBatchConverter()
 
     adversary = Adversary(
         perturber=perturber,
@@ -65,10 +62,7 @@
     gain = Mock()
     enforcer = Mock()
     attacker = Mock(max_epochs=0, limit_train_batches=1, fit_loop=Mock(max_epochs=0))
-<<<<<<< HEAD
-    batch_converter = mart.attack.TupleBatchConverter()
-=======
->>>>>>> df3a6dcd
+    batch_converter = mart.attack.TupleBatchConverter()
 
     adversary = Adversary(
         perturber=perturber,
@@ -101,10 +95,7 @@
     attacker = Mock(max_epochs=0, limit_train_batches=1, fit_loop=Mock(max_epochs=0))
     model = Mock()
     batch = (input_data, target_data)
-<<<<<<< HEAD
-    batch_converter = mart.attack.TupleBatchConverter()
-=======
->>>>>>> df3a6dcd
+    batch_converter = mart.attack.TupleBatchConverter()
 
     adversary = Adversary(
         perturber=perturber,
@@ -167,10 +158,7 @@
     attacker = Mock(max_epochs=0, limit_train_batches=1, fit_loop=Mock(max_epochs=0))
     model = Mock()
     batch = (input_data, target_data)
-<<<<<<< HEAD
-    batch_converter = mart.attack.TupleBatchConverter()
-=======
->>>>>>> df3a6dcd
+    batch_converter = mart.attack.TupleBatchConverter()
 
     adversary = Adversary(
         perturber=perturber,
@@ -219,10 +207,7 @@
     )
 
     batch = (input_data, target_data)
-<<<<<<< HEAD
-    batch_converter = mart.attack.TupleBatchConverter()
-=======
->>>>>>> df3a6dcd
+    batch_converter = mart.attack.TupleBatchConverter()
 
     adversary = Adversary(
         perturber=perturber,
@@ -272,31 +257,19 @@
     composer = mart.attack.composer.Additive()
     optimizer = Mock(spec=mart.optim.OptimizerFactory)
     gain = Mock(return_value=torch.tensor(1337))
-<<<<<<< HEAD
-    model = Mock(return_value={})
+    model = Mock(spec="__call__", return_value={})
     # Set target_size manually because the test bypasses the convert() step that reads target_size.
     batch_converter = mart.attack.TupleBatchConverter(target_size=1)
-=======
-    # The model has no attack_step() or training_step().
-    model = Mock(spec="__call__", return_value={})
->>>>>>> df3a6dcd
-
-    adversary = Adversary(
-        perturber=perturber,
-        composer=composer,
-        optimizer=optimizer,
-        gain=gain,
-        batch_converter=batch_converter,
-    )
-
-<<<<<<< HEAD
-    # The batch is reverted to a tuple inside training_step() before invoking the model.
-    output = adversary.training_step(
-        {"input": input_data, "target": target_data, "model": model}, 0
-    )
-=======
+
+    adversary = Adversary(
+        perturber=perturber,
+        composer=composer,
+        optimizer=optimizer,
+        gain=gain,
+        batch_converter=batch_converter,
+    )
+
     output = adversary.training_step((input_data, target_data, model), 0)
->>>>>>> df3a6dcd
 
     gain.assert_called_once()
     assert output == 1337
@@ -307,31 +280,19 @@
     composer = mart.attack.composer.Additive()
     optimizer = Mock(spec=mart.optim.OptimizerFactory)
     gain = Mock(return_value=torch.tensor([1234, 5678]))
-<<<<<<< HEAD
-    model = Mock(return_value={})
+    model = Mock(spec="__call__", return_value={})
     # Set target_size manually because the test bypasses the convert() step that reads target_size.
     batch_converter = mart.attack.TupleBatchConverter(target_size=1)
-=======
-    # The model has no attack_step() or training_step().
-    model = Mock(spec="__call__", return_value={})
->>>>>>> df3a6dcd
-
-    adversary = Adversary(
-        perturber=perturber,
-        composer=composer,
-        optimizer=optimizer,
-        gain=gain,
-        batch_converter=batch_converter,
-    )
-
-<<<<<<< HEAD
-    # The batch is reverted to a tuple inside training_step() before invoking the model.
-    output = adversary.training_step(
-        {"input": input_data, "target": target_data, "model": model}, 0
-    )
-=======
+
+    adversary = Adversary(
+        perturber=perturber,
+        composer=composer,
+        optimizer=optimizer,
+        gain=gain,
+        batch_converter=batch_converter,
+    )
+
     output = adversary.training_step((input_data, target_data, model), 0)
->>>>>>> df3a6dcd
 
     assert output == 1234 + 5678
 
@@ -356,14 +317,7 @@
         batch_converter=batch_converter,
     )
 
-<<<<<<< HEAD
-    # The batch is reverted to a tuple inside training_step() before invoking the model.
-    output = adversary.training_step(
-        {"input": input_data, "target": target_data, "model": model}, 0
-    )
-=======
     output = adversary.training_step((input_data, target_data, model), 0)
->>>>>>> df3a6dcd
 
     assert output == 5678
 
