--- conflicted
+++ resolved
@@ -71,29 +71,6 @@
     GlobalHydra.instance().clear()
 
 
-<<<<<<< HEAD
-@pytest.fixture(scope="function")
-def carla_cfg(tmp_path) -> Dict:
-    # Generate fake CARLA dataset on disk at tmp_path
-    dataset = FakeCOCODataset(tmp_path, config=carla_ds, name="carla_over_obj_det")
-    dataset.generate(num_images=2, num_annotations_per_image=2)
-
-    cfg = {
-        "trainer": [
-            "++trainer.fast_dev_run=3",
-        ],
-        "datamodel": [
-            "++paths.data_dir=" + str(tmp_path),
-            "data.num_workers=0",
-        ],
-    }
-    yield cfg
-
-    GlobalHydra.instance().clear()
-
-
-=======
->>>>>>> 41ad18e3
 @RunIf(sh=True)
 def test_cifar10_cnn_adv_experiment(classification_cfg, tmp_path):
     """Test CIFAR10 CNN experiment."""
@@ -132,49 +109,6 @@
 
 
 @RunIf(sh=True)
-<<<<<<< HEAD
-def test_cifar10_cnn_autoattack_experiment(classification_cfg, tmp_path):
-    """Test CIFAR10 CNN AutoAttack experiment."""
-    overrides = classification_cfg["datamodel"]
-    command = [
-        module,
-        "-m",
-        "experiment=CIFAR10_CNN",
-        "hydra.sweep.dir=" + str(tmp_path),
-        "++data.train_dataset.image_size=[3,32,32]",
-        "++data.train_dataset.num_classes=10",
-        # The accuracy metric may require data.num_classes.
-        "+data.num_classes=${data.train_dataset.num_classes}",
-        "fit=false",
-        "+attack@model.modules.input_adv_test=classification_autoattack",
-        '+model.modules.input_adv_test.adversary.partial.device="cpu"',
-        "+trainer.limit_test_batches=1",
-    ] + overrides
-    run_sh_command(command)
-
-
-@RunIf(sh=True)
-def test_cifar10_robust_bench_experiment(classification_cfg, tmp_path):
-    """Test CIFAR10 Robust Bench experiment."""
-    overrides = classification_cfg["trainer"] + classification_cfg["datamodel"]
-    command = [
-        module,
-        "-m",
-        "experiment=CIFAR10_RobustBench",
-        "hydra.sweep.dir=" + str(tmp_path),
-        "+attack@model.modules.input_adv_test=classification_eps8_pgd10_step1",
-        "optimized_metric=training_metrics/acc",
-        "++data.train_dataset.image_size=[3,32,32]",
-        "++data.train_dataset.num_classes=10",
-        # The accuracy metric may require data.num_classes.
-        "+data.num_classes=${data.train_dataset.num_classes}",
-    ] + overrides
-    run_sh_command(command)
-
-
-@RunIf(sh=True)
-=======
->>>>>>> 41ad18e3
 @pytest.mark.slow
 def test_imagenet_timm_experiment(classification_cfg, tmp_path):
     """Test ImageNet Timm experiment."""
@@ -260,16 +194,6 @@
     overrides_yaml.write(
         "\n".join(
             [
-<<<<<<< HEAD
-                "- experiment=CIFAR10_RobustBench",
-                "- data=dummy_classification",
-                "- data.ims_per_batch=2",
-                "- data.num_workers=0",
-                "- data.train_dataset.size=2",
-                "- data.train_dataset.image_size=[3,32,32]",
-                "- data.train_dataset.num_classes=10",
-                "- +data.num_classes=10",
-=======
                 "- experiment=CIFAR10_CNN",
                 "- datamodule=dummy_classification",
                 "- datamodule.ims_per_batch=2",
@@ -277,7 +201,6 @@
                 "- datamodule.train_dataset.size=2",
                 "- datamodule.train_dataset.image_size=[3,32,32]",
                 "- datamodule.train_dataset.num_classes=10",
->>>>>>> 41ad18e3
                 "- fit=false",  # Don't train or test the model, because the checkpoint is invalid.
                 "- test=false",
                 "- optimized_metric=null",  # No metric to retrieve.
