import os
from typing import Dict

import pytest
from hydra.core.global_hydra import GlobalHydra

from tests.helpers.dataset_generator import FakeCOCODataset
from tests.helpers.run_if import RunIf
from tests.helpers.run_sh_command import run_sh_command

module = "mart"

coco_ds = {
    "train": {
        "folder": "train2017",
        "modalities": [],
        "ann_folder": "annotations",
        "ann_file": "instances_train2017.json",
    },
    "val": {
        "folder": "val2017",
        "modalities": [],
        "ann_folder": "annotations",
        "ann_file": "instances_val2017.json",
    },
    "test": {
        "folder": "test2017",
        "modalities": [],
        "ann_folder": "annotations",
        "ann_file": "instances_test2017.json",
    },
}


# common configuration for classification related tests.
@pytest.fixture(scope="function")
def classification_cfg() -> Dict:
    cfg = {
        "trainer": [
            "++trainer.fast_dev_run=3",
        ],
        "datamodel": [
            "datamodule=dummy_classification",
            "datamodule.ims_per_batch=2",
            "datamodule.num_workers=0",
        ],
    }
    yield cfg

    GlobalHydra.instance().clear()


# common configuration for detection related tests.
@pytest.fixture(scope="function")
def coco_cfg(tmp_path) -> Dict:
    # Generate fake COCO dataset on disk at tmp_path
    dataset = FakeCOCODataset(tmp_path, config=coco_ds)
    dataset.generate(num_images=2, num_annotations_per_image=2)

    cfg = {
        "trainer": [
            "++trainer.fast_dev_run=1",
        ],
        "datamodel": [
            "++paths.data_dir=" + str(tmp_path),
            "datamodule.num_workers=0",
        ],
    }
    yield cfg

    GlobalHydra.instance().clear()


@RunIf(sh=True)
def test_cifar10_cnn_adv_experiment(classification_cfg, tmp_path):
    """Test CIFAR10 CNN experiment."""
    overrides = classification_cfg["trainer"] + classification_cfg["datamodel"]
    command = [
        module,
        "-m",
        "experiment=CIFAR10_CNN_Adv",
        "hydra.sweep.dir=" + str(tmp_path),
<<<<<<< HEAD
        "callbacks.adversarial_training.test_adversary.max_iters=10",
=======
        "callbacks.adversary_connector.test_adversary.max_iters=10",
>>>>>>> df1734fd
        "optimized_metric=training_metrics/acc",
        "++datamodule.train_dataset.image_size=[3,32,32]",
        "++datamodule.train_dataset.num_classes=10",
    ] + overrides
    run_sh_command(command)


@RunIf(sh=True)
def test_cifar10_cnn_experiment(classification_cfg, tmp_path):
    """Test CIFAR10 CNN experiment."""
    overrides = classification_cfg["trainer"] + classification_cfg["datamodel"]
    command = [
        module,
        "-m",
        "experiment=CIFAR10_CNN",
        "hydra.sweep.dir=" + str(tmp_path),
        "optimized_metric=training_metrics/acc",
        "++datamodule.train_dataset.image_size=[3,32,32]",
        "++datamodule.train_dataset.num_classes=10",
    ] + overrides
    run_sh_command(command)


@RunIf(sh=True)
@pytest.mark.slow
def test_imagenet_timm_experiment(classification_cfg, tmp_path):
    """Test ImageNet Timm experiment."""
    overrides = classification_cfg["trainer"] + classification_cfg["datamodel"]
    command = [
        module,
        "-m",
        "experiment=ImageNet_Timm",
        "hydra.sweep.dir=" + str(tmp_path),
        "++trainer.precision=32",
        "optimized_metric=training_metrics/acc",
        "++datamodule.train_dataset.image_size=[3,469,387]",
        "++datamodule.train_dataset.num_classes=1000",
    ] + overrides
    run_sh_command(command)


@RunIf(sh=True)
@pytest.mark.slow
def test_coco_fasterrcnn_experiment(coco_cfg, tmp_path):
    """Test TorchVision FasterRCNN experiment."""
    overrides = coco_cfg["trainer"] + coco_cfg["datamodel"]
    command = [
        module,
        "-m",
        "experiment=COCO_TorchvisionFasterRCNN",
        "hydra.sweep.dir=" + str(tmp_path),
        "optimized_metric=training/loss_objectness",
    ] + overrides
    run_sh_command(command)


@RunIf(sh=True)
@pytest.mark.slow
def test_coco_fasterrcnn_adv_experiment(coco_cfg, tmp_path):
    """Test TorchVision FasterRCNN Adv experiment."""
    overrides = coco_cfg["trainer"] + coco_cfg["datamodel"]
    command = [
        module,
        "-m",
        "experiment=COCO_TorchvisionFasterRCNN_Adv",
        "hydra.sweep.dir=" + str(tmp_path),
        "optimized_metric=training/loss_objectness",
    ] + overrides
    run_sh_command(command)


@RunIf(sh=True)
@pytest.mark.slow
def test_coco_retinanet_experiment(coco_cfg, tmp_path):
    """Test TorchVision RetinaNet experiment."""
    overrides = coco_cfg["trainer"] + coco_cfg["datamodel"]
    command = [
        module,
        "-m",
        "experiment=COCO_TorchvisionRetinaNet",
        "hydra.sweep.dir=" + str(tmp_path),
        "trainer.precision=32",
        "optimized_metric=training/loss_box_reg",
    ] + overrides
    run_sh_command(command)


@RunIf(sh=True)
@pytest.mark.slow
def test_resume(tmpdir):
    # Create a pseudo folder to resume from.
    ckpt = tmpdir.mkdir("checkpoints").join("last.ckpt")
    yaml_dir = tmpdir.mkdir(".hydra")
    config_yaml = yaml_dir.join("config.yaml")
    hydra_yaml = yaml_dir.join("hydra.yaml")
    overrides_yaml = yaml_dir.join("overrides.yaml")

    ckpt.write("")
    config_yaml.write("")
    # hdra.job.config_name is required to compose an experiment.
    hydra_yaml.write("hydra:\n  job:\n    config_name: lightning.yaml")
    # The experiment is usually specified in the original configuration in overrides,
    #   so we should not require experiment=? when resume=? is used.
    # We also replace with a dummy dataset to avoid downloading CIFAR-10.
    overrides_yaml.write(
        "\n".join(
            [
                "- experiment=CIFAR10_CNN",
                "- datamodule=dummy_classification",
                "- datamodule.ims_per_batch=2",
                "- datamodule.num_workers=0",
                "- datamodule.train_dataset.size=2",
                "- datamodule.train_dataset.image_size=[3,32,32]",
                "- datamodule.train_dataset.num_classes=10",
                "- fit=false",  # Don't train or test the model, because the checkpoint is invalid.
                "- test=false",
                "- optimized_metric=null",  # No metric to retrieve.
                "- extras.print_config=false",  # Test if print_config is turned off after resume.
            ]
        )
    )

    # Disable timestamp in the output path so we can find it easily.
    output_dir = tmpdir.mkdir("output")

    command = [module, "resume=" + str(ckpt), f"hydra.run.dir={output_dir}"]
    run_sh_command(command)

    # Test if the job is executed.
    assert os.path.isfile(os.path.join(output_dir, "__main__.log"))

    # Test if print_config is turned off after resume.
    assert not os.path.isfile(os.path.join(output_dir, "config_tree.log"))<|MERGE_RESOLUTION|>--- conflicted
+++ resolved
@@ -80,11 +80,7 @@
         "-m",
         "experiment=CIFAR10_CNN_Adv",
         "hydra.sweep.dir=" + str(tmp_path),
-<<<<<<< HEAD
-        "callbacks.adversarial_training.test_adversary.max_iters=10",
-=======
         "callbacks.adversary_connector.test_adversary.max_iters=10",
->>>>>>> df1734fd
         "optimized_metric=training_metrics/acc",
         "++datamodule.train_dataset.image_size=[3,32,32]",
         "++datamodule.train_dataset.num_classes=10",
