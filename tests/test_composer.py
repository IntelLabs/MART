--- conflicted
+++ resolved
@@ -17,11 +17,7 @@
     torch.testing.assert_close(output, expected_output, equal_nan=True)
 
 
-<<<<<<< HEAD
-def test_overlay_composer_forward(input_data, target_data, perturbation):
-=======
 def test_composite_composer_forward(input_data, target_data, perturbation):
->>>>>>> 6e64b60e
     composer = Composite()
 
     output = composer(perturbation, input=input_data, target=target_data)
