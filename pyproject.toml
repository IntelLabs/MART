--- conflicted
+++ resolved
@@ -11,19 +11,11 @@
 requires-python = ">=3.9"
 
 dependencies = [
-<<<<<<< HEAD
   "torch ~= 2.0.1",
   "torchvision ~= 0.15.2",
   "lightning ~= 2.0.2",
-  # TODO: Manually downgrad to torchmetrics == 0.6.0.
-  "torchmetrics == 0.11.4",
-=======
-  "torch ~= 1.13.1",
-  "torchvision ~= 0.14.1",
-  "pytorch-lightning ~= 1.6.5",
-  "torchmetrics == 0.6.0",
+  "torchmetrics == 1.0.0",
   "numpy == 1.23.5", # https://github.com/pytorch/pytorch/issues/91516
->>>>>>> 41ad18e3
 
   # --------- hydra --------- #
   "hydra-core ~= 1.2.0",
