--- conflicted
+++ resolved
@@ -16,14 +16,9 @@
   "hydra-colorlog ~= 1.2.0",
   "hydra-optuna-sweeper ~= 1.2.0",
 
-<<<<<<< HEAD
-  # --------- others --------- #
-  "pyrootutils ~= 1.0.4",      # standardizing the project root setup
-=======
   # --------- basics --------- #
   "pyrootutils ~= 1.0.4",      # standardizing the project root setup
   "rich ~= 12.6.0",            # beautiful text formatting in terminal
->>>>>>> 976f77e5
   "fire == 0.5.0",
 ]
 
@@ -34,36 +29,11 @@
 mart = "mart.__main__:main"
 
 [project.optional-dependencies]
-<<<<<<< HEAD
-core = [
-  "torch >= 2.0.1",
-  "torchvision >= 0.15.2",
-  "lightning[extra] ~= 2.1.4", # Full functionality including TensorboardX.
-  "pydantic == 1.10.11", # https://github.com/Lightning-AI/lightning/pull/18022/files
-  "torchmetrics >= 1.3.2",
-  "numpy == 1.23.5", # https://github.com/pytorch/pytorch/issues/91516
-]
-
-loggers = [
-  "wandb",
-  "neptune-client",
-  "mlflow",
-  "comet-ml",
-]
-
-models = [
-  "timm ~= 0.6.11", # pytorch image models
-]
-
-objdet = [
-  # ----- object detection----- #
-  "pycocotools ~= 2.0.5",
-=======
 
 # These are required dependencies, but we make it flexible for users to adjust.
 core = [
   "torch >= 2.0.1",
-  "lightning[extra] ~= 2.0.5", # Full functionality including TensorboardX.
+  "lightning[extra] ~= 2.1.4", # Full functionality including TensorboardX.
   "torchmetrics == 1.0.1",
   # TODO: Remove pydantic and numpy constraints with newer lightning.
   "pydantic == 1.10.14",       # https://github.com/Lightning-AI/lightning/pull/18022/files
@@ -88,7 +58,6 @@
 #  "neptune",
 #  "mlflow",
 #  "comet-ml",
->>>>>>> 976f77e5
 ]
 
 developer = [
