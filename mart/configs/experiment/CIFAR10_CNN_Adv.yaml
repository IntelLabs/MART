# @package _global_

defaults:
<<<<<<< HEAD
  - /attack@callbacks.adversarial_training.train_adversary:
      [data_list_pixel01, classification_eps1.75_fgsm]
  - /attack@callbacks.adversarial_training.test_adversary:
      [data_list_pixel01, classification_eps2_pgd10_step1]
=======
  - /attack@callbacks.adversary_connector.train_adversary: classification_fgsm_linf
  - /attack@callbacks.adversary_connector.test_adversary: classification_pgd_linf
>>>>>>> df1734fd
  - override /datamodule: cifar10
  - override /model: classifier_cifar10_cnn
  - override /metric: accuracy
  - override /optimization: super_convergence
<<<<<<< HEAD
  - override /callbacks: [model_checkpoint, lr_monitor, adversarial_training]
=======
  - override /callbacks: [model_checkpoint, lr_monitor, adversary_connector]
>>>>>>> df1734fd

task_name: "CIFAR10_CNN_Adv"
tags: ["adv", "fat"]

optimized_metric: "test_metrics/acc"

callbacks:
  model_checkpoint:
    monitor: "validation_metrics/acc"
    mode: "max"

<<<<<<< HEAD
trainer:
  # 50K training images, batch_size=128, drop_last, 15 epochs.
  max_steps: 5850
  precision: 32

datamodule:
  ims_per_batch: 128
  world_size: 1
  num_workers: 8

=======
  adversary_connector:
    train_adversary:
      eps: 1.75
    test_adversary:
      eps: 2
      lr: 1
      max_iters: 10

trainer:
  # 50K training images, batch_size=128, drop_last, 15 epochs.
  max_steps: 5850
  precision: 32

datamodule:
  ims_per_batch: 128
  world_size: 1
  num_workers: 8

>>>>>>> df1734fd
model:
  optimizer:
    lr: 0.1
    momentum: 0.9
    weight_decay: 1e-4<|MERGE_RESOLUTION|>--- conflicted
+++ resolved
@@ -1,24 +1,13 @@
 # @package _global_
 
 defaults:
-<<<<<<< HEAD
-  - /attack@callbacks.adversarial_training.train_adversary:
-      [data_list_pixel01, classification_eps1.75_fgsm]
-  - /attack@callbacks.adversarial_training.test_adversary:
-      [data_list_pixel01, classification_eps2_pgd10_step1]
-=======
   - /attack@callbacks.adversary_connector.train_adversary: classification_fgsm_linf
   - /attack@callbacks.adversary_connector.test_adversary: classification_pgd_linf
->>>>>>> df1734fd
   - override /datamodule: cifar10
   - override /model: classifier_cifar10_cnn
   - override /metric: accuracy
   - override /optimization: super_convergence
-<<<<<<< HEAD
-  - override /callbacks: [model_checkpoint, lr_monitor, adversarial_training]
-=======
   - override /callbacks: [model_checkpoint, lr_monitor, adversary_connector]
->>>>>>> df1734fd
 
 task_name: "CIFAR10_CNN_Adv"
 tags: ["adv", "fat"]
@@ -30,18 +19,6 @@
     monitor: "validation_metrics/acc"
     mode: "max"
 
-<<<<<<< HEAD
-trainer:
-  # 50K training images, batch_size=128, drop_last, 15 epochs.
-  max_steps: 5850
-  precision: 32
-
-datamodule:
-  ims_per_batch: 128
-  world_size: 1
-  num_workers: 8
-
-=======
   adversary_connector:
     train_adversary:
       eps: 1.75
@@ -60,7 +37,6 @@
   world_size: 1
   num_workers: 8
 
->>>>>>> df1734fd
 model:
   optimizer:
     lr: 0.1
