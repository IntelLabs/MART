--- conflicted
+++ resolved
@@ -1,43 +1,31 @@
 # @package _global_
 
 defaults:
-<<<<<<< HEAD
-  - /attack@callbacks.adversary_connector.train_adversary: classification_eps1.75_fgsm
-  - /attack@callbacks.adversary_connector.test_adversary: classification_eps2_pgd10_step1
+  - /attack@callbacks.adversary_connector.train_adversary: classification_fgsm_linf
+  - /attack@callbacks.adversary_connector.test_adversary: classification_pgd_linf
   - override /datamodule: cifar10
   - override /model: classifier_cifar10_cnn
   - override /metric: accuracy
   - override /optimization: super_convergence
   - override /callbacks: [model_checkpoint, lr_monitor, adversary_connector]
-=======
-  - CIFAR10_CNN
-  - /attack@model.modules.input_adv_training: classification_fgsm_linf
-  - /attack@model.modules.input_adv_test: classification_pgd_linf
->>>>>>> e5df8631
 
 task_name: "CIFAR10_CNN_Adv"
 tags: ["adv", "fat"]
 
-<<<<<<< HEAD
 optimized_metric: "test_metrics/acc"
 
 callbacks:
   model_checkpoint:
     monitor: "validation_metrics/acc"
     mode: "max"
-=======
-model:
-  modules:
-    input_adv_training:
+
+  adversary_connector:
+    train_adversary:
       eps: 1.75
-    input_adv_test:
+    test_adversary:
       eps: 2
       lr: 1
       max_iters: 10
-
-  training_sequence:
-    seq005: input_adv_training
->>>>>>> e5df8631
 
 trainer:
   # 50K training images, batch_size=128, drop_last, 15 epochs.
