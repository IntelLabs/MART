--- conflicted
+++ resolved
@@ -1,12 +1,7 @@
 defaults:
-<<<<<<< HEAD
   - iterative
-  - perturber: batch
+  - perturber: default
   - perturber/optimizer: sgd
-=======
-  - iterative_sgd
-  - perturber: default
->>>>>>> 554d1a32
   - perturber/initializer: uniform_lp
   - perturber/gradient_modifier: sign
   - perturber/projector: linf_additive_range
