_target_: mart.nn.CallWith
module:
  _target_: mart.attack.objective.ZeroAP
  iou_threshold: 0.5
  confidence_threshold: 0.0
<<<<<<< HEAD
arg_keys:
  - ${model.output_preds_key}
  - ${model.output_target_key}
kwarg_keys: null
=======
_call_with_args_:
  - preds
  - target
>>>>>>> cb55a31c
<|MERGE_RESOLUTION|>--- conflicted
+++ resolved
@@ -3,13 +3,6 @@
   _target_: mart.attack.objective.ZeroAP
   iou_threshold: 0.5
   confidence_threshold: 0.0
-<<<<<<< HEAD
-arg_keys:
+_call_with_args_:
   - ${model.output_preds_key}
-  - ${model.output_target_key}
-kwarg_keys: null
-=======
-_call_with_args_:
-  - preds
-  - target
->>>>>>> cb55a31c
+  - ${model.output_target_key}