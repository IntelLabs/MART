--- conflicted
+++ resolved
@@ -5,9 +5,6 @@
   - gradient_modifier: sign
   - projector: linf_additive_range
   - objective: misclassification
-<<<<<<< HEAD
-  - threat_model: additive
-=======
   - gain: cross_entropy
   - composer: additive
   - enforcer: default
@@ -17,7 +14,6 @@
   constraints:
     lp:
       eps: 2
->>>>>>> b75d76c1
 
 optimizer:
   lr: 1
