defaults:
  - adversary
  - perturber: default
  - perturber/initializer: uniform_lp
  - perturber/projector: linf_additive_range
<<<<<<< HEAD
  - /optimizer@optimizer: sgd
=======
  - composer: additive
  - optimizer: sgd
>>>>>>> 6a7673cc
  - gain: cross_entropy
  - gradient_modifier: sign
  - objective: misclassification
  - enforcer: default
  - enforcer/constraints: [lp, pixel_range]

enforcer:
  constraints:
    lp:
      eps: 2

max_iters: 10

optimizer:
  lr: 1

perturber:
  initializer:
    eps: 2

  projector:
    eps: 2<|MERGE_RESOLUTION|>--- conflicted
+++ resolved
@@ -3,12 +3,8 @@
   - perturber: default
   - perturber/initializer: uniform_lp
   - perturber/projector: linf_additive_range
-<<<<<<< HEAD
+  - composer: additive
   - /optimizer@optimizer: sgd
-=======
-  - composer: additive
-  - optimizer: sgd
->>>>>>> 6a7673cc
   - gain: cross_entropy
   - gradient_modifier: sign
   - objective: misclassification
