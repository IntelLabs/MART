--- conflicted
+++ resolved
@@ -13,9 +13,4 @@
 objective: null
 enforcer: ???
 attacker: null
-<<<<<<< HEAD
-batch_converter: ???
-model_transform: null
-=======
-batch_converter: ???
->>>>>>> 878b6f00
+batch_converter: ???