--- conflicted
+++ resolved
@@ -12,8 +12,4 @@
 objective: null
 enforcer: ???
 attacker: null
-<<<<<<< HEAD
-batch_converter: ???
-=======
-batch_c15n: ???
->>>>>>> df1734fd
+batch_c15n: ???