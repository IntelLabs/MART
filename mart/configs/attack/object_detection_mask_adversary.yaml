--- conflicted
+++ resolved
@@ -2,21 +2,12 @@
   - adversary
   - gradient_ascent
   - mask
+  - data_coco
   - perturber/initializer: constant
   - composer: overlay
   - gradient_modifier: sign
   - gain: rcnn_training_loss
   - objective: zero_ap
-<<<<<<< HEAD
-  - enforcer: default
-  - enforcer/constraints: [mask, pixel_range]
-  # - /callbacks@callbacks: [progress_bar, image_visualizer]
-
-# Make a 5-step attack for the demonstration purpose.
-max_iters: 5
-=======
-  - batch_c15n: tuple
->>>>>>> df1734fd
 
 max_iters: ???
 lr: ???
