defaults:
  - adversary
  - perturber: default
  - perturber/initializer: constant
  - perturber/projector: mask_range
<<<<<<< HEAD
  - /optimizer@optimizer: sgd
=======
  - composer: overlay
  - optimizer: sgd
>>>>>>> 6a7673cc
  - gain: rcnn_training_loss
  - gradient_modifier: sign
  - objective: zero_ap
  - callbacks: [image_visualizer]
  - enforcer: default
  - enforcer/constraints: [mask, pixel_range]

# Make a 5-step attack for the demonstration purpose.
max_iters: 5

optimizer:
  lr: 55

perturber:
  initializer:
    constant: 127<|MERGE_RESOLUTION|>--- conflicted
+++ resolved
@@ -3,12 +3,8 @@
   - perturber: default
   - perturber/initializer: constant
   - perturber/projector: mask_range
-<<<<<<< HEAD
+  - composer: overlay
   - /optimizer@optimizer: sgd
-=======
-  - composer: overlay
-  - optimizer: sgd
->>>>>>> 6a7673cc
   - gain: rcnn_training_loss
   - gradient_modifier: sign
   - objective: zero_ap
