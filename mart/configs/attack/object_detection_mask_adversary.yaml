--- conflicted
+++ resolved
@@ -2,12 +2,8 @@
   - adversary
   - perturber: default
   - perturber/initializer: constant
-<<<<<<< HEAD
-  - perturber/composer: composite
-=======
->>>>>>> 2db13a0d
   - perturber/projector: mask_range
-  - composer: overlay
+  - composer: composite
   - /optimizer@optimizer: sgd
   - gain: rcnn_training_loss
   - gradient_modifier: sign
