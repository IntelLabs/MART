_target_: mart.attack.Perturber
initializer: ???
composer: ???
<<<<<<< HEAD
gradient_modifier: null
projector: null
size: null
=======
projector: null
>>>>>>> fec53c2b
<|MERGE_RESOLUTION|>--- conflicted
+++ resolved
@@ -1,10 +1,5 @@
 _target_: mart.attack.Perturber
 initializer: ???
 composer: ???
-<<<<<<< HEAD
-gradient_modifier: null
 projector: null
-size: null
-=======
-projector: null
->>>>>>> fec53c2b
+size: null