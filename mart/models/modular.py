--- conflicted
+++ resolved
@@ -179,18 +179,10 @@
         for log_name, output_key in self.validation_step_log.items():
             self.log(f"validation/{log_name}", output[output_key])
 
-        self.validation_metrics(output[self.output_preds_key], output[self.output_target_key])
-
-<<<<<<< HEAD
-    def validation_step_end(self, output):
         if self.validation_metrics is not None:
-            self.validation_metrics(output["preds"], output["target"])
-
-        # I don't know why this is required to prevent CUDA memory leak in validaiton and test. (Not required in training.)
-        output.clear()
-=======
+            self.validation_metrics(output[self.output_preds_key], output[self.output_target_key])
+
         return None
->>>>>>> 331f6844
 
     def validation_epoch_end(self, outputs):
         if self.validation_metrics is None:
@@ -213,13 +205,8 @@
         for log_name, output_key in self.test_step_log.items():
             self.log(f"test/{log_name}", output[output_key])
 
-<<<<<<< HEAD
-    def test_step_end(self, output):
         if self.test_metrics is not None:
-            self.test_metrics(output["preds"], output["target"])
-=======
-        self.test_metrics(output[self.output_preds_key], output[self.output_target_key])
->>>>>>> 331f6844
+            self.test_metrics(output[self.output_preds_key], output[self.output_target_key])
 
         return None
 
