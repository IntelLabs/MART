--- conflicted
+++ resolved
@@ -73,14 +73,6 @@
 
         self.lr_scheduler = lr_scheduler
 
-<<<<<<< HEAD
-        self.training_step_log = training_step_log or {}
-        self.training_metrics = training_metrics
-
-        self.validation_step_log = validation_step_log or {}
-        self.validation_metrics = validation_metrics
-
-=======
         # Be backwards compatible by turning list into dict where each item is its own key-value
         if isinstance(training_step_log, (list, tuple)):
             training_step_log = {item: item for item in training_step_log}
@@ -96,7 +88,6 @@
         # Be backwards compatible by turning list into dict where each item is its own key-value
         if isinstance(test_step_log, (list, tuple)):
             test_step_log = {item: item for item in test_step_log}
->>>>>>> 62216f25
         self.test_step_log = test_step_log or {}
         self.test_metrics = test_metrics
 
@@ -141,14 +132,7 @@
         output = self(input=input, target=target, model=self.model, step="training")
 
         for log_name, output_key in self.training_step_log.items():
-<<<<<<< HEAD
-            self.log(f"training/{log_name}", output[output_key], sync_dist=True)
-
-        assert "loss" in output
-        return output
-=======
             self.log(f"training/{log_name}", output[output_key])
->>>>>>> 62216f25
 
         if self.training_metrics is not None:
             # Some models only return loss in the training mode.
@@ -178,11 +162,7 @@
         output = self(input=input, target=target, model=self.model, step="validation")
 
         for log_name, output_key in self.validation_step_log.items():
-<<<<<<< HEAD
-            self.log(f"validation/{log_name}", output[output_key], sync_dist=True)
-=======
             self.log(f"validation/{log_name}", output[output_key])
->>>>>>> 62216f25
 
         self.validation_metrics(output[self.output_preds_key], output[self.output_target_key])
 
@@ -204,13 +184,7 @@
         output = self(input=input, target=target, model=self.model, step="test")
 
         for log_name, output_key in self.test_step_log.items():
-<<<<<<< HEAD
-            self.log(f"test/{log_name}", output[output_key], sync_dist=True)
-
-        return output
-=======
             self.log(f"test/{log_name}", output[output_key])
->>>>>>> 62216f25
 
         self.test_metrics(output[self.output_preds_key], output[self.output_target_key])
 
