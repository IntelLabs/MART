--- conflicted
+++ resolved
@@ -35,10 +35,7 @@
         test_sequence=None,
         test_step_log=None,
         test_metrics=None,
-<<<<<<< HEAD
         gradient_modifier=None,
-=======
->>>>>>> 21377487
         load_state_dict=None,
     ):
         super().__init__()
@@ -83,17 +80,8 @@
         self.test_step_log = test_step_log or []
         self.test_metrics = test_metrics
 
-<<<<<<< HEAD
         self.gradient_modifier = gradient_modifier
 
-        # Load state dict for specified modules
-        load_state_dict = load_state_dict or {}
-        for name, path in load_state_dict.items():
-            # FIXME: Use DotDict?
-            module = getattr(self.model, name)
-            logger.info(f"Loading state_dict {path} for {module.__class__.__name__}...")
-            module.load_state_dict(torch.load(path))
-=======
         # Load state dict for specified modules. We flatten it because Hydra
         # commandlines converts dotted paths to nested dictionaries.
         load_state_dict = flatten_dict(load_state_dict or {})
@@ -102,7 +90,6 @@
             module = attrgetter(name)(self.model)
             logger.info(f"Loading state_dict {path} for {module.__class__.__name__}...")
             module.load_state_dict(torch.load(path, map_location="cpu"))
->>>>>>> 21377487
 
     def configure_optimizers(self):
         config = {}
