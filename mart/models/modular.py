--- conflicted
+++ resolved
@@ -8,16 +8,11 @@
 from operator import attrgetter
 
 import torch
-from pytorch_lightning import LightningModule
-
-<<<<<<< HEAD
-import torch  # noqa: E402
-from lightning.pytorch import LightningModule  # noqa: E402
-=======
+from lightning.pytorch import LightningModule
+
 from ..nn import SequentialDict
 from ..optim import OptimizerFactory
 from ..utils import flatten_dict
->>>>>>> 41ad18e3
 
 logger = logging.getLogger(__name__)
 
@@ -139,16 +134,8 @@
         input, target = batch
         output = self(input=input, target=target, model=self.model, step="training")
 
-<<<<<<< HEAD
-        for name in self.training_step_log:
-            # Display loss on prog_bar.
-            self.log(f"training/{name}", output[name], prog_bar=True)
-
-        assert "loss" in output
-=======
         for log_name, output_key in self.training_step_log.items():
             self.log(f"training/{log_name}", output[output_key])
->>>>>>> 41ad18e3
 
         if self.training_metrics is not None:
             # Some models only return loss in the training mode.
@@ -180,16 +167,9 @@
         for log_name, output_key in self.validation_step_log.items():
             self.log(f"validation/{log_name}", output[output_key])
 
-<<<<<<< HEAD
-        self.validation_metrics(output["preds"], output["target"])
-
-        # I don't know why this is required to prevent CUDA memory leak in validaiton and test. (Not required in training.)
-        output.clear()
-=======
         self.validation_metrics(output[self.output_preds_key], output[self.output_target_key])
 
         return None
->>>>>>> 41ad18e3
 
     def on_validation_epoch_end(self):
         metrics = self.validation_metrics.compute()
@@ -206,17 +186,10 @@
         input, target = batch
         output = self(input=input, target=target, model=self.model, step="test")
 
-<<<<<<< HEAD
-        for name in self.test_step_log:
-            self.log(f"test/{name}", output[name])
-
-        self.test_metrics(output["preds"], output["target"])
-=======
         for log_name, output_key in self.test_step_log.items():
             self.log(f"test/{log_name}", output[output_key])
 
         self.test_metrics(output[self.output_preds_key], output[self.output_target_key])
->>>>>>> 41ad18e3
 
         return None
 
