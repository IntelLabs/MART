#
# Copyright (C) 2022 Intel Corporation
#
# SPDX-License-Identifier: BSD-3-Clause
#

import os

import torch
from lightning.pytorch.callbacks import Callback
from torchvision.transforms import ToPILImage

__all__ = ["PerturbedImageVisualizer"]


class PerturbedImageVisualizer(Callback):
    """Save adversarial images as files."""

    def __init__(self, folder):
        super().__init__()

        # FIXME: This should use the Trainer's logging directory.
        self.folder = folder
        self.convert = ToPILImage()

        if not os.path.isdir(self.folder):
            os.makedirs(self.folder)

    def on_train_batch_end(self, trainer, model, outputs, batch, batch_idx):
        # Save input and target for on_train_end
        self.input = batch["input"]
        self.target = batch["target"]

    def on_train_end(self, trainer, model):
        # FIXME: We should really just save this to outputs instead of recomputing adv_input
        with torch.no_grad():
<<<<<<< HEAD
            adv_input = model.get_input_adv(input=self.input, target=self.target)
=======
            perturbation = model.perturber(input=self.input, target=self.target)
            adv_input = model.composer(perturbation, input=self.input, target=self.target)
>>>>>>> df1734fd

        for img, tgt in zip(adv_input, self.target):
            fname = tgt["file_name"]
            fpath = os.path.join(self.folder, fname)
            im = self.convert(img / 255)
            im.save(fpath)<|MERGE_RESOLUTION|>--- conflicted
+++ resolved
@@ -34,12 +34,8 @@
     def on_train_end(self, trainer, model):
         # FIXME: We should really just save this to outputs instead of recomputing adv_input
         with torch.no_grad():
-<<<<<<< HEAD
-            adv_input = model.get_input_adv(input=self.input, target=self.target)
-=======
             perturbation = model.perturber(input=self.input, target=self.target)
             adv_input = model.composer(perturbation, input=self.input, target=self.target)
->>>>>>> df1734fd
 
         for img, tgt in zip(adv_input, self.target):
             fname = tgt["file_name"]
