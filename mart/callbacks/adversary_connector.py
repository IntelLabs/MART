--- conflicted
+++ resolved
@@ -21,18 +21,6 @@
 
 
 class training_mode:
-<<<<<<< HEAD
-    """A context that switches a torch.nn.Module object to the training mode."""
-
-    def __init__(self, module):
-        self.module = module
-        self.training = self.module.training
-
-    def __enter__(self):
-        self.module.train(True)
-
-    def __exit__(self, exc_type: Any, exc_value: Any, traceback: Any):
-=======
     """A context that switches a torch.nn.Module object to the training mode except for some
     children."""
 
@@ -61,7 +49,6 @@
 
     def __exit__(self, exc_type: Any, exc_value: Any, traceback: Any):
         # Restore the original training mode status.
->>>>>>> c1178236
         self.module.train(self.training)
 
 
@@ -132,15 +119,10 @@
                 #   1. Disable the training logging mechanism.
                 #   2. Switch to the training mode to get the loss value, except for children modules of BatchNorm and Dropout.
                 with MonkeyPatch(pl_module, "log", lambda *args, **kwargs: None):
-<<<<<<< HEAD
-                    # Switch the model to the training mode so traing_step works as expected.
-                    with training_mode(pl_module):
-=======
                     with training_mode(
                         pl_module,
                         excludes=["torch.nn.modules.dropout", "torch.nn.modules.batchnorm"],
                     ):
->>>>>>> c1178236
                         outputs = pl_module.training_step(batch, dataloader_idx)
             return outputs
 
