--- conflicted
+++ resolved
@@ -1,7 +1,3 @@
-<<<<<<< HEAD
-from .eval_mode import *
-=======
->>>>>>> 25a89d96
 from .freeze import *
 from .gradients import *
 from .progress_bar import *
