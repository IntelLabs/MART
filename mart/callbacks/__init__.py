--- conflicted
+++ resolved
@@ -1,9 +1,6 @@
-<<<<<<< HEAD
 from .eval_mode import *
+from .freeze import *
 from .gradients import *
 from .no_grad_mode import *
-=======
-from .freeze import *
->>>>>>> 557d8783
 from .progress_bar import *
 from .visualizer import *