#
# Copyright (C) 2022 Intel Corporation
#
# SPDX-License-Identifier: BSD-3-Clause
#

from __future__ import annotations

import logging
from collections import OrderedDict
from contextlib import nullcontext
from typing import Callable, Iterable

import torch

__all__ = ["GroupNorm32", "SequentialDict", "ReturnKwargs", "CallWith", "Sum"]

logger = logging.getLogger(__name__)


class SequentialDict(torch.nn.ModuleDict):
    """A special Sequential container where we can rewire the input and output of each module in
    each sequence.

    First, we need to define all modules as name-object pairs in the dictionary `modules`.

    Second, we need to define a sequence of (some of) those modules in a list of dictionaries.

    Each module in the sequence can be defined by
    <module name>:
        _name_: <return key>
        _call_with_args_: <a list of *args>
        _return_as_dict_: <a list of keys to wrap the returned tuple as a dictionary>
        **kwargs

    All intermediate output from each module are stored in the dictionary `kwargs` in `forward()`
    as we execute a sequence, using the <return key> as the key.
    In this way, a module is able to consume results from other modules in terms of *args or **kwargs.
    We usually just use a module's name as the <return key>, in which case `_name_` can be omitted.
    We can also use a different name as <return key> by specifying `_name_` separately,
    so that we can re-run a module with a different set of input, and save the return value with
    <return key> in `kwargs` of `forward()`.

    If `_call_with_args_` is the only config of a module and the <return key> is the same as <module name>,
    we can simplify the configuration as
    <module name>:
        <a list of *args>

    In addition, note that we can always use *args as **kwargs in Python.

    Sequences should be represented as <step_key: sequence> in the sequences dictionary.
    """

    def __init__(self, modules, sequences=None):
        super().__init__(modules)

        self._sequences = {
            name: self.parse_sequence(sequence) for name, sequence in sequences.items()
        }
        self._sequences[None] = self

    def parse_sequence(self, sequence):
        if sequence is None:
            return self

        module_dict = OrderedDict()
        for module_info in sequence:
            # Treat strings as modules that don't require CallWith
            if isinstance(module_info, str):
                module_info = {module_info: {}}

            if not isinstance(module_info, dict) or len(module_info) != 1:
                raise ValueError(
                    f"Each module config in the sequence list should be a length-one dict: {module_info}"
                )

            module_name, module_cfg = list(module_info.items())[0]

            if not isinstance(module_cfg, dict):
                # We can omit the key of _call_with_args_ if it is the only config.
                module_cfg = {"_call_with_args_": module_cfg}

            # The return name could be different from module_name when a module is used more than once.
            return_name = module_cfg.pop("_name_", module_name)
            module = CallWith(self[module_name], **module_cfg)
            module_dict[return_name] = module

        return module_dict

    def forward(self, step=None, sequence=None, **kwargs):
        # Try to fetch the customized architectural graph.
        # Backward compatible. We may get rid of step in the future.
        if sequence is None:
            sequence = self._sequences[step]

        # Make a copy of sequence, because it will be destructed in the while loop.
        sequence = sequence.copy()

        while len(sequence) > 0:
            # Don't pop the first element yet, because it may be used to re-evaluate the model.
            key, module = next(iter(sequence.items()))

            # FIXME: Add better error message
            output = module(step=step, sequence=sequence, **kwargs)

            if key in kwargs:
                logger.warn(f"Module {module} replaces kwargs key {key}!")
            kwargs[key] = output

            # Pop the executed module to proceed with the sequence
            sequence.popitem(last=False)

        # return kwargs as DotDict
        return DotDict(kwargs)


class ReturnKwargs(torch.nn.Module):
    def __init__(self):
        super().__init__()

    def __call__(self, **kwargs):
        return kwargs


class CallWith:
    def __init__(
        self,
        module: Callable,
        _call_with_args_: Iterable[str] | None = None,
        _return_as_dict_: Iterable[str] | None = None,
        _train_mode_: bool | None = None,
        _inference_mode_: bool | None = None,
        **kwarg_keys,
    ) -> None:
        super().__init__()

        self.module = module
        self.arg_keys = _call_with_args_
        self.kwarg_keys = kwarg_keys
        self.return_keys = _return_as_dict_
        self.train_mode = _train_mode_
        self.inference_mode = _inference_mode_

    def __call__(
        self,
        *args,
<<<<<<< HEAD
        _call_with_args_: Iterable[str] | None = None,
        _return_as_dict_: Iterable[str] | None = None,
        _train_mode_: bool | None = None,
        _inference_mode_: bool | None = None,
=======
        _args_: Iterable[str] | None = None,
        _return_keys_: Iterable[str] | None = None,
>>>>>>> e9cf67b2
        **kwargs,
    ):
        module_name = self.module.__class__.__name__

        arg_keys = _args_ or self.arg_keys
        kwarg_keys = self.kwarg_keys
        _train_mode_ = _train_mode_ or self.train_mode
        _inference_mode_ = _inference_mode_ or self.inference_mode

        args = list(args)
        kwargs = DotDict(kwargs)

        # Change and replaces args and kwargs that we call module with
        if arg_keys is not None or len(kwarg_keys) > 0:
            arg_keys = arg_keys or []

            # Sometimes we receive positional arguments because some modules use nn.Sequential
            # which has a __call__ function that passes positional args. So we pass along args
            # as it and assume these consume the first len(args) of arg_keys.
            arg_keys = arg_keys[len(args) :]

            # Append kwargs to args using arg_keys
            try:
                [args.append(kwargs[kwargs_key]) for kwargs_key in arg_keys]
            except KeyError as ex:
                raise Exception(
                    f"{module_name} only received kwargs: {', '.join(kwargs.keys())}."
                ) from ex

            # Replace kwargs with selected kwargs
            try:
                kwargs = {name: kwargs[kwargs_key] for name, kwargs_key in kwarg_keys.items()}
            except KeyError as ex:
                raise Exception(
                    f"{module_name} only received kwargs: {', '.join(kwargs.keys())}."
                ) from ex

        # Apply train mode and inference mode, if necessary, and call module with args and kwargs
        context = nullcontext()
        if isinstance(self.module, torch.nn.Module):
            old_train_mode = self.module.training

            if _train_mode_ is not None:
                self.module.train(_train_mode_)

            if _inference_mode_ is not None:
                context = torch.inference_mode(mode=_inference_mode_)

        with context:
            # FIXME: Add better error message
            ret = self.module(*args, **kwargs)

        if isinstance(self.module, torch.nn.Module):
            if _train_mode_ is not None:
                self.module.train(old_train_mode)

        # Change returned values into dictionary, if necessary
        return_keys = _return_keys_ or self.return_keys
        if return_keys:
            if not isinstance(ret, tuple):
                raise Exception(
                    f"{module_name} does not return multiple unnamed variables, so we can not dictionarize the return."
                )
            if len(return_keys) != len(ret):
                raise Exception(
                    f"Module {module_name} returns {len(ret)} items, but {len(return_keys)} return_keys were specified."
                )
            ret = dict(zip(return_keys, ret))

        return ret


class DotDict(dict):
    def __init__(self, kwargs):
        super().__init__(kwargs)

    def __contains__(self, key):
        if super().__contains__(key):
            # Some keys may contain dot.
            return True

        key, *subkeys = key.split(".")

        if not super().__contains__(key):
            return False

        value = super().__getitem__(key)

        # Walk object hierarchy, preferring getattr over __getitem__
        for subkey in subkeys:
            if hasattr(value, subkey):
                value = getattr(value, subkey)
            elif isinstance(value, dict) and subkey in value:
                value = value[subkey]
            else:
                return False

        return True

    def __getitem__(self, key):
        if super().__contains__(key):
            # Some keys may contain dot.
            return super().__getitem__(key)

        key, *subkeys = key.split(".")
        value = super().__getitem__(key)

        # Walk object hierarchy, preferring getattr over __getitem__
        for subkey in subkeys:
            if hasattr(value, subkey):
                value = getattr(value, subkey)
            elif isinstance(value, dict) and subkey in value:
                value = value[subkey]
            else:
                raise KeyError(f"No {subkey} in " + ".".join([key, *subkeys]))

        return value


class GroupNorm32(torch.nn.GroupNorm):
    """GroupNorm with default num_groups=32; can be pass to ResNet's norm_layer.

    See: torch.nn.GroupNorm
    """

    def __init__(self, *args, **kwargs):
        super().__init__(32, *args, **kwargs)


# FIXME: This must exist already?!
class Sum(torch.nn.Module):
    def __init__(self):
        super().__init__()

    def forward(self, *args):
        return sum(args)<|MERGE_RESOLUTION|>--- conflicted
+++ resolved
@@ -144,15 +144,10 @@
     def __call__(
         self,
         *args,
-<<<<<<< HEAD
-        _call_with_args_: Iterable[str] | None = None,
-        _return_as_dict_: Iterable[str] | None = None,
+        _args_: Iterable[str] | None = None,
+        _return_keys_: Iterable[str] | None = None,
         _train_mode_: bool | None = None,
         _inference_mode_: bool | None = None,
-=======
-        _args_: Iterable[str] | None = None,
-        _return_keys_: Iterable[str] | None = None,
->>>>>>> e9cf67b2
         **kwargs,
     ):
         module_name = self.module.__class__.__name__
