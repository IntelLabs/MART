#
# Copyright (C) 2022 Intel Corporation
#
# SPDX-License-Identifier: BSD-3-Clause
#

from __future__ import annotations

import logging
from collections import OrderedDict
from typing import Callable, Iterable

import torch

__all__ = ["GroupNorm32", "SequentialDict", "ReturnKwargs", "CallWith", "Sum"]

logger = logging.getLogger(__name__)


class SequentialDict(torch.nn.ModuleDict):
    """A special Sequential container where we can rewire the input and output of each module in
    each sequence.

    First, we need to define all modules as name-object pairs in the dictionary `modules`.

    Second, we need to define a sequence of (some of) those modules in a list of dictionaries.

    Each module in the sequence can be defined by
    <module name>:
        _name_: <return key>
        _call_with_args_: <a list of *args>
        _return_as_dict_: <a list of keys to wrap the returned tuple as a dictionary>
        **kwargs

    All intermediate output from each module are stored in the dictionary `kwargs` in `forward()`
    as we execute a sequence, using the <return key> as the key.
    In this way, a module is able to consume results from other modules in terms of *args or **kwargs.
    We usually just use a module's name as the <return key>, in which case `_name_` can be omitted.
    We can also use a different name as <return key> by specifying `_name_` separately,
    so that we can re-run a module with a different set of input, and save the return value with
    <return key> in `kwargs` of `forward()`.

    If `_call_with_args_` is the only config of a module and the <return key> is the same as <module name>,
    we can simplify the configuration as
    <module name>:
        <a list of *args>

    In addition, note that we can always use *args as **kwargs in Python.

    Sequences should be represented as <step_key: sequence> in the sequences dictionary.
    """

    def __init__(self, modules, sequences=None):
        super().__init__(modules)

        self._sequences = {
            name: self.parse_sequence(sequence) for name, sequence in sequences.items()
        }
        self._sequences[None] = self

    def parse_sequence(self, sequence):
        if sequence is None:
            return self

        module_dict = OrderedDict()
        for module_info in sequence:
            # Treat strings as modules that don't require CallWith
            if isinstance(module_info, str):
                module_info = {module_info: {}}

            if not isinstance(module_info, dict) or len(module_info) != 1:
                raise ValueError(
                    f"Each module config in the sequence list should be a length-one dict: {module_info}"
                )

            module_name, module_cfg = list(module_info.items())[0]

            if not isinstance(module_cfg, dict):
                # We can omit the key of _call_with_args_ if it is the only config.
                module_cfg = {"_call_with_args_": module_cfg}

            # The return name could be different from module_name when a module is used more than once.
            return_name = module_cfg.pop("_name_", module_name)
            module = CallWith(self[module_name], **module_cfg)
            module_dict[return_name] = module
        return module_dict

    def forward(self, step=None, sequence=None, **kwargs):
        # Try to fetch the customized architectural graph.
        # Backward compatible. We may get rid of step in the future.
        if sequence is None:
            sequence = self._sequences[step]

        # Make a copy of sequence, because it will be destructed in the while loop.
        sequence = sequence.copy()

        while len(sequence) > 0:
            # Don't pop the first element yet, because it may be used to re-evaluate the model.
            key, module = next(iter(sequence.items()))

            # FIXME: Add better error message
            output = module(step=step, sequence=sequence, **kwargs)

            if key in kwargs:
                logger.warn(f"Module {module} replaces kwargs key {key}!")
            kwargs[key] = output

            # Pop the executed module to proceed with the sequence
            sequence.popitem(last=False)

        # return kwargs as DotDict
        return DotDict(kwargs)


class ReturnKwargs(torch.nn.Module):
    def __init__(self):
        super().__init__()

    def __call__(self, **kwargs):
        return kwargs


class CallWith:
    def __init__(
        self,
        module: Callable,
        _call_with_args_: Iterable[str] | None = None,
        _return_as_dict_: Iterable[str] | None = None,
        **kwarg_keys,
    ) -> None:
        super().__init__()

        self.module = module
        self.arg_keys = _call_with_args_
        self.kwarg_keys = kwarg_keys
        self.return_keys = _return_as_dict_

    def __call__(
        self,
        *args,
        _args_: Iterable[str] | None = None,
        _return_keys_: Iterable[str] | None = None,
        **kwargs,
    ):
        module_name = self.module.__class__.__name__

        arg_keys = _args_ or self.arg_keys
        kwarg_keys = self.kwarg_keys

        # Change and replace args and kwargs that we call module with
        if arg_keys is not None or len(kwarg_keys) > 0:
            arg_keys = arg_keys or []

            kwargs = DotDict(kwargs)  # we need to lookup values using dot strings
            args = list(args)  # tuple -> list

            # Sometimes we receive positional arguments because some modules use nn.Sequential
            # which has a __call__ function that passes positional args. So we pass along args
            # as it and assume these consume the first len(args) of arg_keys.
            arg_keys = arg_keys[len(args) :]

            # Extend args with selected kwargs using arg_keys
            try:
<<<<<<< HEAD
                [args.append(kwargs[kwargs_key] if isinstance(kwargs_key, str) else kwargs_key) for kwargs_key in arg_keys]
=======
                args.extend([kwargs[kwargs_key] if isinstance(kwargs_key, str) else kwargs_key for kwargs_key in arg_keys])
>>>>>>> 268843a0
            except KeyError as ex:
                raise Exception(
                    f"{module_name} only received kwargs: {', '.join(kwargs.keys())}."
                ) from ex

            # Replace kwargs with selected kwargs using kwarg_keys
            try:
                kwargs = {name: kwargs[kwargs_key] if isinstance(kwargs_key, str) else kwargs_key for name, kwargs_key in kwarg_keys.items()}
            except KeyError as ex:
                raise Exception(
                    f"{module_name} only received kwargs: {', '.join(kwargs.keys())}."
                ) from ex

        # FIXME: Add better error message
        ret = self.module(*args, **kwargs)

        # Change returned values into dictionary, if necessary
        return_keys = _return_keys_ or self.return_keys
        if return_keys:
            if not isinstance(ret, tuple):
                raise Exception(
                    f"{module_name} does not return multiple unnamed variables, so we can not dictionarize the return."
                )
            if len(return_keys) != len(ret):
                raise Exception(
                    f"Module {module_name} returns {len(ret)} items, but {len(return_keys)} return_keys were specified."
                )
            ret = dict(zip(return_keys, ret))

        return ret


class DotDict(dict):
    def __init__(self, kwargs):
        super().__init__(kwargs)

    def __contains__(self, key):
        if super().__contains__(key):
            # Some keys may contain dot.
            return True

        key, *subkeys = key.split(".")

        if not super().__contains__(key):
            return False

        value = super().__getitem__(key)

        # Walk object hierarchy, preferring getattr over __getitem__
        for subkey in subkeys:
            if hasattr(value, subkey):
                value = getattr(value, subkey)
            elif isinstance(value, dict) and subkey in value:
                value = value[subkey]
            else:
                return False

        return True

    def __getitem__(self, key):
        if super().__contains__(key):
            # Some keys may contain dot.
            return super().__getitem__(key)

        key, *subkeys = key.split(".")
        value = super().__getitem__(key)

        # Walk object hierarchy, preferring getattr over __getitem__
        for subkey in subkeys:
            if hasattr(value, subkey):
                value = getattr(value, subkey)
            elif isinstance(value, dict) and subkey in value:
                value = value[subkey]
            else:
                raise KeyError(f"No {subkey} in " + ".".join([key, *subkeys]))

        return value


class GroupNorm32(torch.nn.GroupNorm):
    """GroupNorm with default num_groups=32; can be pass to ResNet's norm_layer.

    See: torch.nn.GroupNorm
    """

    def __init__(self, *args, **kwargs):
        super().__init__(32, *args, **kwargs)


# FIXME: This must exist already?!
class Sum(torch.nn.Module):
    def __init__(self, weights=None):
        super().__init__()

        self.weights = weights

    def forward(self, *values, weights=None):
        weights = weights or self.weights

        if weights is None:
            weights = [1 for _ in values]

        assert len(weights) == len(values)
        return sum(value * weight for value, weight in zip(values, weights))<|MERGE_RESOLUTION|>--- conflicted
+++ resolved
@@ -161,11 +161,7 @@
 
             # Extend args with selected kwargs using arg_keys
             try:
-<<<<<<< HEAD
-                [args.append(kwargs[kwargs_key] if isinstance(kwargs_key, str) else kwargs_key) for kwargs_key in arg_keys]
-=======
                 args.extend([kwargs[kwargs_key] if isinstance(kwargs_key, str) else kwargs_key for kwargs_key in arg_keys])
->>>>>>> 268843a0
             except KeyError as ex:
                 raise Exception(
                     f"{module_name} only received kwargs: {', '.join(kwargs.keys())}."
