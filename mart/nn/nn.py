#
# Copyright (C) 2022 Intel Corporation
#
# SPDX-License-Identifier: BSD-3-Clause
#

from __future__ import annotations

import logging
from collections import OrderedDict
<<<<<<< HEAD
from contextlib import nullcontext
from typing import Iterable
=======
from typing import Callable, Iterable
>>>>>>> 15c5a5f7

import torch

__all__ = ["GroupNorm32", "SequentialDict", "ReturnKwargs", "CallWith", "Sum"]

logger = logging.getLogger(__name__)


class SequentialDict(torch.nn.ModuleDict):
    """A special Sequential container where we can rewire the input and output of each module in
    each sequence.

    First, we need to define all modules as name-object pairs in the dictionary `modules`.

    Second, we need to define a sequence of (some of) those modules in a list of dictionaries.

    Each module in the sequence can be defined by
    <module name>:
        _name_: <return key>
        _call_with_args_: <a list of *args>
        _return_as_dict: <a list of keys to wrap the returned tuple as a dictionary>
        **kwargs

    All intermediate output from each module are stored in the dictionary `kwargs` in `forward()`
    as we execute a sequence, using the <return key> as the key.
    In this way, a module is able to consume results from other modules in terms of *args or **kwargs.
    We usually just use a module's name as the <return key>, in which case `_name_` can be omitted.
    We can also use a different name as <return key> by specifying `_name_` separately,
    so that we can re-run a module with a different set of input, and save the return value with
    <return key> in `kwargs` of `forward()`.

    If `_call_with_args_` is the only config of a module and the <return key> is the same as <module name>,
    we can simplify the configuration as
    <module name>:
        <a list of *args>

    In addition, note that we can always use *args as **kwargs in Python.

    Sequences should be represented as <step_key: sequence> in the sequences dictionary.
    """

    def __init__(self, modules, sequences=None):

        if "output" not in modules:
            raise ValueError("Modules must have an module named 'output'")

        super().__init__(modules)

        self._sequences = {
            name: self.parse_sequence(sequence) for name, sequence in sequences.items()
        }
        self._sequences[None] = self

    def parse_sequence(self, sequence):
        if sequence is None:
            return self

        module_dict = OrderedDict()
        for module_info in sequence:
            # Treat strings as modules that don't require CallWith
            if isinstance(module_info, str):
                module_info = {module_info: {}}

            if not isinstance(module_info, dict) or len(module_info) != 1:
                raise ValueError(
                    f"Each module config in the sequence list should be a length-one dict: {module_info}"
                )

            module_name, module_cfg = list(module_info.items())[0]

            if not isinstance(module_cfg, dict):
                # We can omit the key of _call_with_args_ if it is the only config.
                module_cfg = {"_call_with_args_": module_cfg}

            # The return name could be different from module_name when a module is used more than once.
            return_name = module_cfg.pop("_name_", module_name)
            module = CallWith(self[module_name], **module_cfg)
            module_dict[return_name] = module

        return module_dict

    def forward(self, step=None, sequence=None, **kwargs):
        # Try to fetch the customized architectural graph.
        # Backward compatible. We may get rid of step in the future.
        if sequence is None:
            sequence = self._sequences[step]

        # Make a copy of sequence, because it will be destructed in the while loop.
        sequence = sequence.copy()

        while len(sequence) > 0:
            # Don't pop the first element yet, because it may be used to re-evaluate the model.
            key, module = next(iter(sequence.items()))

            output = module(step=step, sequence=sequence, **kwargs)

            if key in kwargs:
                logger.warn(f"Module {module} replaces kwargs key {key}!")
            kwargs[key] = output

            # Pop the executed module to proceed with the sequence
            sequence.popitem(last=False)

        return kwargs["output"]


class ReturnKwargs(torch.nn.Module):
    def __init__(self):
        super().__init__()

    def __call__(self, **kwargs):
        return kwargs


class CallWith:
    def __init__(
        self,
        module: Callable,
        _call_with_args_: Iterable[str] | None = None,
        _return_as_dict_: Iterable[str] | None = None,
        _train_mode_: bool | None = None,
        _inference_mode_: bool | None = None,
        **kwarg_keys,
    ) -> None:
        super().__init__()

        self.module = module
        self.arg_keys = _call_with_args_
        self.kwarg_keys = kwarg_keys
        self.return_keys = _return_as_dict_
        self.train_mode = _train_mode_
        self.inference_mode = _inference_mode_

    def __call__(
        self,
        *args,
        _call_with_args_: Iterable[str] | None = None,
        _return_as_dict_: Iterable[str] | None = None,
        _train_mode_: bool | None = None,
        _inference_mode_: bool | None = None,
        **kwargs,
    ):
        module_name = self.module.__class__.__name__

        arg_keys = _call_with_args_ or self.arg_keys
        kwarg_keys = self.kwarg_keys
        _train_mode_ = _train_mode_ or self.train_mode
        _inference_mode_ = _inference_mode_ or self.inference_mode

        args = list(args)
        kwargs = DotDict(kwargs)

        # Change and replaces args and kwargs that we call module with
        if arg_keys is not None or len(kwarg_keys) > 0:
            arg_keys = arg_keys or []

            # Sometimes we receive positional arguments because some modules use nn.Sequential
            # which has a __call__ function that passes positional args. So we pass along args
            # as it and assume these consume the first len(args) of arg_keys.
            arg_keys = arg_keys[len(args) :]

            # Append kwargs to args using arg_keys
            try:
                [args.append(kwargs[kwargs_key]) for kwargs_key in arg_keys]
            except KeyError as ex:
                raise Exception(
                    f"{module_name} only received kwargs: {', '.join(kwargs.keys())}."
                ) from ex

            # Replace kwargs with selected kwargs
            try:
                kwargs = {name: kwargs[kwargs_key] for name, kwargs_key in kwarg_keys.items()}
            except KeyError as ex:
                raise Exception(
                    f"{module_name} only received kwargs: {', '.join(kwargs.keys())}."
                ) from ex

        # Apply train mode and inference mode, if necessary, and call module with args and kwargs
        context = nullcontext()
        if isinstance(self.module, torch.nn.Module):
            old_train_mode = self.module.training

            if _train_mode_ is not None:
                self.module.train(_train_mode_)

            if _inference_mode_ is not None:
                context = torch.inference_mode(mode=_inference_mode_)

        with context:
            # FIXME: Add better error message
            ret = self.module(*args, **kwargs)

        if isinstance(self.module, torch.nn.Module):
            if _train_mode_ is not None:
                self.module.train(old_train_mode)

        # Change returned values into dictionary, if necessary
        return_keys = _return_as_dict_ or self.return_keys
        if return_keys:
            if not isinstance(ret, tuple):
                raise Exception(
                    f"{module_name} does not return multiple unnamed variables, so we can not dictionarize the return."
                )
            if len(return_keys) != len(ret):
                raise Exception(
                    f"Module {module_name} returns {len(ret)} items, but {len(return_keys)} return_keys were specified."
                )
            ret = dict(zip(return_keys, ret))

        return ret


class DotDict(dict):
    def __init__(self, kwargs):
        super().__init__(kwargs)

    def __contains__(self, key):
        if super().__contains__(key):
            # Some keys may contain dot.
            return True

        key, *subkeys = key.split(".")

        if not super().__contains__(key):
            return False

        value = super().__getitem__(key)

        # Walk object hierarchy, preferring getattr over __getitem__
        for subkey in subkeys:
            if hasattr(value, subkey):
                value = getattr(value, subkey)
            elif isinstance(value, dict) and subkey in value:
                value = value[subkey]
            else:
                return False

        return True

    def __getitem__(self, key):
        if super().__contains__(key):
            # Some keys may contain dot.
            return super().__getitem__(key)

        key, *subkeys = key.split(".")
        value = super().__getitem__(key)

        # Walk object hierarchy, preferring getattr over __getitem__
        for subkey in subkeys:
            if hasattr(value, subkey):
                value = getattr(value, subkey)
            elif isinstance(value, dict) and subkey in value:
                value = value[subkey]
            else:
                raise KeyError("No {subkey} in " + ".".join([key, *subkeys]))

        return value


class GroupNorm32(torch.nn.GroupNorm):
    """GroupNorm with default num_groups=32; can be pass to ResNet's norm_layer.

    See: torch.nn.GroupNorm
    """

    def __init__(self, *args, **kwargs):
        super().__init__(32, *args, **kwargs)


# FIXME: This must exist already?!
class Sum(torch.nn.Module):
    def __init__(self):
        super().__init__()

    def forward(self, *args):
        return sum(args)<|MERGE_RESOLUTION|>--- conflicted
+++ resolved
@@ -8,12 +8,8 @@
 
 import logging
 from collections import OrderedDict
-<<<<<<< HEAD
 from contextlib import nullcontext
-from typing import Iterable
-=======
 from typing import Callable, Iterable
->>>>>>> 15c5a5f7
 
 import torch
 
