#
# Copyright (C) 2022 Intel Corporation
#
# SPDX-License-Identifier: BSD-3-Clause
#

from __future__ import annotations

import logging
from collections import OrderedDict
from contextlib import nullcontext
from typing import Callable, Iterable

import torch

__all__ = ["GroupNorm32", "SequentialDict", "ReturnKwargs", "CallWith", "Sum"]

logger = logging.getLogger(__name__)


class SequentialDict(torch.nn.ModuleDict):
    """A special Sequential container where we can rewire the input and output of each module in
    each sequence.

    First, we need to define all modules as name-object pairs in the dictionary `modules`.

    Second, we need to define a sequence of (some of) those modules in a list of dictionaries.

    Each module in the sequence can be defined by
    <module name>:
        _name_: <return key>
        _call_with_args_: <a list of *args>
        _return_as_dict_: <a list of keys to wrap the returned tuple as a dictionary>
        **kwargs

    All intermediate output from each module are stored in the dictionary `kwargs` in `forward()`
    as we execute a sequence, using the <return key> as the key.
    In this way, a module is able to consume results from other modules in terms of *args or **kwargs.
    We usually just use a module's name as the <return key>, in which case `_name_` can be omitted.
    We can also use a different name as <return key> by specifying `_name_` separately,
    so that we can re-run a module with a different set of input, and save the return value with
    <return key> in `kwargs` of `forward()`.

    If `_call_with_args_` is the only config of a module and the <return key> is the same as <module name>,
    we can simplify the configuration as
    <module name>:
        <a list of *args>

    In addition, note that we can always use *args as **kwargs in Python.

    Sequences should be represented as <step_key: sequence> in the sequences dictionary.
    """

    def __init__(self, modules, sequences=None):
        super().__init__(modules)

        self._sequences = {
            name: self.parse_sequence(sequence) for name, sequence in sequences.items()
        }
        self._sequences[None] = self

    def parse_sequence(self, sequence):
        if sequence is None:
            return self

        module_dict = OrderedDict()
        for module_info in sequence:
            # Treat strings as modules that don't require CallWith
            if isinstance(module_info, str):
                module_info = {module_info: {}}

            if not isinstance(module_info, dict) or len(module_info) != 1:
                raise ValueError(
                    f"Each module config in the sequence list should be a length-one dict: {module_info}"
                )

            module_name, module_cfg = list(module_info.items())[0]

            if not isinstance(module_cfg, dict):
                # We can omit the key of _call_with_args_ if it is the only config.
                module_cfg = {"_call_with_args_": module_cfg}

            # The return name could be different from module_name when a module is used more than once.
            return_name = module_cfg.pop("_name_", module_name)
<<<<<<< HEAD
            # The module would be called with these *args.
            arg_keys = module_cfg.pop("_call_with_args_", None)
            # The module would return a dictionary with these keys instead of a tuple.
            return_keys = module_cfg.pop("_return_as_dict_", None)
            # The module would be called with these **kwargs.
            kwarg_keys = module_cfg

            module = self[module_name]

            # Add CallWith to module if we have enough parameters
            if arg_keys is not None or len(kwarg_keys) > 0 or return_keys is not None:
                module = CallWith(module, arg_keys, kwarg_keys, return_keys)

=======
            module = CallWith(self[module_name], **module_cfg)
>>>>>>> cb55a31c
            module_dict[return_name] = module

        return module_dict

    def forward(self, step=None, sequence=None, **kwargs):
        # Try to fetch the customized architectural graph.
        # Backward compatible. We may get rid of step in the future.
        if sequence is None:
            sequence = self._sequences[step]

        # Make a copy of sequence, because it will be destructed in the while loop.
        sequence = sequence.copy()

        while len(sequence) > 0:
            # Don't pop the first element yet, because it may be used to re-evaluate the model.
            key, module = next(iter(sequence.items()))

            # FIXME: Add better error message
            output = module(step=step, sequence=sequence, **kwargs)

            if key in kwargs:
                logger.warn(f"Module {module} replaces kwargs key {key}!")
            kwargs[key] = output

            # Pop the executed module to proceed with the sequence
            sequence.popitem(last=False)

        # return kwargs as DotDict
        return DotDict(kwargs)


class ReturnKwargs(torch.nn.Module):
    def __init__(self):
        super().__init__()

    def __call__(self, **kwargs):
        return kwargs


class CallWith:
    def __init__(
        self,
        module: Callable,
        _call_with_args_: Iterable[str] | None = None,
        _return_as_dict_: Iterable[str] | None = None,
        _train_mode_: bool | None = None,
        _inference_mode_: bool | None = None,
        **kwarg_keys,
    ) -> None:
        super().__init__()

        self.module = module
        self.arg_keys = _call_with_args_
        self.kwarg_keys = kwarg_keys
        self.return_keys = _return_as_dict_
        self.train_mode = _train_mode_
        self.inference_mode = _inference_mode_

    def __call__(
        self,
        *args,
        _call_with_args_: Iterable[str] | None = None,
        _return_as_dict_: Iterable[str] | None = None,
        _train_mode_: bool | None = None,
        _inference_mode_: bool | None = None,
        **kwargs,
    ):
        module_name = self.module.__class__.__name__

        arg_keys = _call_with_args_ or self.arg_keys
        kwarg_keys = self.kwarg_keys
        _train_mode_ = _train_mode_ or self.train_mode
        _inference_mode_ = _inference_mode_ or self.inference_mode

        args = list(args)
        kwargs = DotDict(kwargs)

        # Change and replaces args and kwargs that we call module with
        if arg_keys is not None or len(kwarg_keys) > 0:
            arg_keys = arg_keys or []

            # Sometimes we receive positional arguments because some modules use nn.Sequential
            # which has a __call__ function that passes positional args. So we pass along args
            # as it and assume these consume the first len(args) of arg_keys.
            arg_keys = arg_keys[len(args) :]

<<<<<<< HEAD
        # Check to make sure each str exists within kwargs
        str_kwarg_keys = filter(lambda k: isinstance(k, str), kwarg_keys.values())
        for key in remaining_arg_keys + list(str_kwarg_keys):
            if key not in kwargs:
=======
            # Append kwargs to args using arg_keys
            try:
                [args.append(kwargs[kwargs_key]) for kwargs_key in arg_keys]
            except KeyError as ex:
>>>>>>> cb55a31c
                raise Exception(
                    f"{module_name} only received kwargs: {', '.join(kwargs.keys())}."
                ) from ex

            # Replace kwargs with selected kwargs
            try:
                kwargs = {name: kwargs[kwargs_key] for name, kwargs_key in kwarg_keys.items()}
            except KeyError as ex:
                raise Exception(
                    f"{module_name} only received kwargs: {', '.join(kwargs.keys())}."
                ) from ex

        # Apply train mode and inference mode, if necessary, and call module with args and kwargs
        context = nullcontext()
        if isinstance(self.module, torch.nn.Module):
            old_train_mode = self.module.training

            if _train_mode_ is not None:
                self.module.train(_train_mode_)

            if _inference_mode_ is not None:
                context = torch.inference_mode(mode=_inference_mode_)

<<<<<<< HEAD
        selected_args = [
            kwargs[key] if isinstance(key, str) else key for key in arg_keys[len(args) :]
        ]
        selected_kwargs = {
            key: kwargs[val] if isinstance(val, str) else val for key, val in kwarg_keys.items()
        }
=======
        with context:
            # FIXME: Add better error message
            ret = self.module(*args, **kwargs)
>>>>>>> cb55a31c

        if isinstance(self.module, torch.nn.Module):
            if _train_mode_ is not None:
                self.module.train(old_train_mode)

        # Change returned values into dictionary, if necessary
        return_keys = _return_as_dict_ or self.return_keys
        if return_keys:
            if not isinstance(ret, tuple):
                raise Exception(
                    f"{module_name} does not return multiple unnamed variables, so we can not dictionarize the return."
                )
            if len(return_keys) != len(ret):
                raise Exception(
                    f"Module {module_name} returns {len(ret)} items, but {len(return_keys)} return_keys were specified."
                )
            ret = dict(zip(return_keys, ret))

        return ret


class DotDict(dict):
    def __init__(self, kwargs):
        super().__init__(kwargs)

    def __contains__(self, key):
        if super().__contains__(key):
            # Some keys may contain dot.
            return True

        key, *subkeys = key.split(".")

        if not super().__contains__(key):
            return False

        value = super().__getitem__(key)

        # Walk object hierarchy, preferring getattr over __getitem__
        for subkey in subkeys:
            if hasattr(value, subkey):
                value = getattr(value, subkey)
            elif isinstance(value, dict) and subkey in value:
                value = value[subkey]
            else:
                return False

        return True

    def __getitem__(self, key):
        if super().__contains__(key):
            # Some keys may contain dot.
            return super().__getitem__(key)

        key, *subkeys = key.split(".")
        value = super().__getitem__(key)

        # Walk object hierarchy, preferring getattr over __getitem__
        for subkey in subkeys:
            if hasattr(value, subkey):
                value = getattr(value, subkey)
            elif isinstance(value, dict) and subkey in value:
                value = value[subkey]
            else:
                raise KeyError("No {subkey} in " + ".".join([key, *subkeys]))

        return value


class GroupNorm32(torch.nn.GroupNorm):
    """GroupNorm with default num_groups=32; can be pass to ResNet's norm_layer.

    See: torch.nn.GroupNorm
    """

    def __init__(self, *args, **kwargs):
        super().__init__(32, *args, **kwargs)


# FIXME: This must exist already?!
class Sum(torch.nn.Module):
    def __init__(self):
        super().__init__()

    def forward(self, *args):
        return sum(args)<|MERGE_RESOLUTION|>--- conflicted
+++ resolved
@@ -82,23 +82,7 @@
 
             # The return name could be different from module_name when a module is used more than once.
             return_name = module_cfg.pop("_name_", module_name)
-<<<<<<< HEAD
-            # The module would be called with these *args.
-            arg_keys = module_cfg.pop("_call_with_args_", None)
-            # The module would return a dictionary with these keys instead of a tuple.
-            return_keys = module_cfg.pop("_return_as_dict_", None)
-            # The module would be called with these **kwargs.
-            kwarg_keys = module_cfg
-
-            module = self[module_name]
-
-            # Add CallWith to module if we have enough parameters
-            if arg_keys is not None or len(kwarg_keys) > 0 or return_keys is not None:
-                module = CallWith(module, arg_keys, kwarg_keys, return_keys)
-
-=======
             module = CallWith(self[module_name], **module_cfg)
->>>>>>> cb55a31c
             module_dict[return_name] = module
 
         return module_dict
@@ -185,24 +169,17 @@
             # as it and assume these consume the first len(args) of arg_keys.
             arg_keys = arg_keys[len(args) :]
 
-<<<<<<< HEAD
-        # Check to make sure each str exists within kwargs
-        str_kwarg_keys = filter(lambda k: isinstance(k, str), kwarg_keys.values())
-        for key in remaining_arg_keys + list(str_kwarg_keys):
-            if key not in kwargs:
-=======
             # Append kwargs to args using arg_keys
             try:
-                [args.append(kwargs[kwargs_key]) for kwargs_key in arg_keys]
+                [args.append(kwargs[kwargs_key] if isinstance(kwargs_key, str) else kwargs_key) for kwargs_key in arg_keys]
             except KeyError as ex:
->>>>>>> cb55a31c
                 raise Exception(
                     f"{module_name} only received kwargs: {', '.join(kwargs.keys())}."
                 ) from ex
 
             # Replace kwargs with selected kwargs
             try:
-                kwargs = {name: kwargs[kwargs_key] for name, kwargs_key in kwarg_keys.items()}
+                kwargs = {name: kwargs[kwargs_key] if isinstance(kwargs_key, str) else kwargs_key for name, kwargs_key in kwarg_keys.items()}
             except KeyError as ex:
                 raise Exception(
                     f"{module_name} only received kwargs: {', '.join(kwargs.keys())}."
@@ -219,18 +196,9 @@
             if _inference_mode_ is not None:
                 context = torch.inference_mode(mode=_inference_mode_)
 
-<<<<<<< HEAD
-        selected_args = [
-            kwargs[key] if isinstance(key, str) else key for key in arg_keys[len(args) :]
-        ]
-        selected_kwargs = {
-            key: kwargs[val] if isinstance(val, str) else val for key, val in kwarg_keys.items()
-        }
-=======
         with context:
             # FIXME: Add better error message
             ret = self.module(*args, **kwargs)
->>>>>>> cb55a31c
 
         if isinstance(self.module, torch.nn.Module):
             if _train_mode_ is not None:
