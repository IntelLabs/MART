--- conflicted
+++ resolved
@@ -162,11 +162,7 @@
 
             # Append kwargs to args using arg_keys
             try:
-<<<<<<< HEAD
                 [args.append(kwargs[kwargs_key] if isinstance(kwargs_key, str) else kwargs_key) for kwargs_key in arg_keys]
-=======
-                [args.append(kwargs[kwargs_key]) for kwargs_key in arg_keys]
->>>>>>> b48f626c
             except KeyError as ex:
                 raise Exception(
                     f"{module_name} only received kwargs: {', '.join(kwargs.keys())}."
@@ -174,11 +170,7 @@
 
             # Replace kwargs with selected kwargs
             try:
-<<<<<<< HEAD
                 kwargs = {name: kwargs[kwargs_key] if isinstance(kwargs_key, str) else kwargs_key for name, kwargs_key in kwarg_keys.items()}
-=======
-                kwargs = {name: kwargs[kwargs_key] for name, kwargs_key in kwarg_keys.items()}
->>>>>>> b48f626c
             except KeyError as ex:
                 raise Exception(
                     f"{module_name} only received kwargs: {', '.join(kwargs.keys())}."
