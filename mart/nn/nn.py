--- conflicted
+++ resolved
@@ -155,12 +155,6 @@
         if arg_keys is not None or len(kwarg_keys) > 0:
             arg_keys = arg_keys or []
 
-<<<<<<< HEAD
-        # Check to make sure each str exists within kwargs
-        str_kwarg_keys = filter(lambda k: isinstance(k, str), kwarg_keys.values())
-        for key in remaining_arg_keys + list(str_kwarg_keys):
-            if key not in kwargs:
-=======
             # Sometimes we receive positional arguments because some modules use nn.Sequential
             # which has a __call__ function that passes positional args. So we pass along args
             # as it and assume these consume the first len(args) of arg_keys.
@@ -170,19 +164,10 @@
             try:
                 [args.append(kwargs[kwargs_key]) for kwargs_key in arg_keys]
             except KeyError as ex:
->>>>>>> ceaa7443
                 raise Exception(
                     f"{module_name} only received kwargs: {', '.join(kwargs.keys())}."
                 ) from ex
 
-<<<<<<< HEAD
-        selected_args = [
-            kwargs[key] if isinstance(key, str) else key for key in arg_keys[len(args) :]
-        ]
-        selected_kwargs = {
-            key: kwargs[val] if isinstance(val, str) else val for key, val in kwarg_keys.items()
-        }
-=======
             # Replace kwargs with selected kwargs
             try:
                 kwargs = {name: kwargs[kwargs_key] for name, kwargs_key in kwarg_keys.items()}
@@ -190,7 +175,6 @@
                 raise Exception(
                     f"{module_name} only received kwargs: {', '.join(kwargs.keys())}."
                 ) from ex
->>>>>>> ceaa7443
 
         # FIXME: Add better error message
         ret = self.module(*args, **kwargs)
