#
# Copyright (C) 2022 Intel Corporation
#
# SPDX-License-Identifier: BSD-3-Clause
#

from __future__ import annotations

import abc
from typing import Any, Iterable

import torch

__all__ = ["Enforcer"]


class ConstraintViolated(Exception):
    pass


class Constraint(abc.ABC):
    def __call__(
        self,
        input_adv: torch.Tensor,
        *,
        input: torch.Tensor,
        target: torch.Tensor | dict[str, Any],
    ) -> None:
        self.verify(input_adv, input=input, target=target)

    @abc.abstractmethod
    def verify(
        self,
        input_adv: torch.Tensor,
        *,
        input: torch.Tensor,
        target: torch.Tensor | dict[str, Any],
    ) -> None:
        raise NotImplementedError


class Range(Constraint):
    def __init__(self, min, max):
        self.min = min
        self.max = max

    def verify(self, input_adv, *, input, target):
        if torch.any(input_adv < self.min) or torch.any(input_adv > self.max):
            raise ConstraintViolated(f"Adversarial input is outside [{self.min}, {self.max}].")


class Lp(Constraint):
    def __init__(
        self, eps: float, p: int | float = torch.inf, dim: int | None = None, keepdim: bool = False
    ):
        self.p = p
        self.eps = eps
        self.dim = dim
        self.keepdim = keepdim

    def verify(self, input_adv, *, input, target):
        perturbation = input_adv - input
        norm_vals = perturbation.norm(p=self.p, dim=self.dim, keepdim=self.keepdim)
        norm_max = norm_vals.max()
        if norm_max > self.eps:
            raise ConstraintViolated(
                f"L-{self.p} norm of perturbation exceeds {self.eps}, reaching {norm_max}"
            )


class Integer(Constraint):
    def __init__(self, rtol: float = 0.0, atol: float = 0.0, equal_nan: bool = False):
        self.rtol = rtol
        self.atol = atol
        self.equal_nan = equal_nan

    def verify(self, input_adv, *, input, target):
        if not torch.isclose(
            input_adv, input_adv.round(), rtol=self.rtol, atol=self.atol, equal_nan=self.equal_nan
        ).all():
            raise ConstraintViolated("The adversarial example is not in the integer domain.")


class Mask(Constraint):
    def verify(self, input_adv, *, input, target):
        # True/1 is mutable, False/0 is immutable.
        # mask.shape=(H, W)
        mask = target["perturbable_mask"]

        # Immutable boolean mask, True is immutable.
        imt_mask = (1 - mask).bool()
        perturbation = input_adv - input
        if perturbation.masked_select(imt_mask).any():
            raise ConstraintViolated("Perturbable mask is violated.")


class Enforcer:
    def __init__(self, constraints: dict[str, Constraint]) -> None:
        self.constraints = list(constraints.values())  # intentionally ignore keys

    @torch.no_grad()
    def __call__(
        self,
        input_adv: torch.Tensor | Iterable[torch.Tensor],
        *,
        input: torch.Tensor | Iterable[torch.Tensor],
        target: torch.Tensor | Iterable[torch.Tensor | dict[str, Any]],
        **kwargs,
    ):
<<<<<<< HEAD
        if isinstance(input_adv, torch.Tensor):
            self.enforce(input_adv, input=input, target=target)
        else:
=======
        if isinstance(input_adv, torch.Tensor) and isinstance(input, torch.Tensor):
            self.enforce(input_adv, input=input, target=target)

        elif (
            isinstance(input_adv, Iterable)
            and isinstance(input, Iterable)  # noqa: W503
            and isinstance(target, Iterable)  # noqa: W503
        ):
>>>>>>> 56014e65
            [
                self.enforce(input_adv_i, input=input_i, target=target_i)
                for input_adv_i, input_i, target_i in zip(input_adv, input, target)
            ]

    @torch.no_grad()
    def enforce(
        self,
        input_adv: torch.Tensor,
        *,
        input: torch.Tensor,
        target: torch.Tensor | dict[str, Any],
    ):
        for constraint in self.constraints:
            constraint(input_adv, input=input, target=target)<|MERGE_RESOLUTION|>--- conflicted
+++ resolved
@@ -107,11 +107,6 @@
         target: torch.Tensor | Iterable[torch.Tensor | dict[str, Any]],
         **kwargs,
     ):
-<<<<<<< HEAD
-        if isinstance(input_adv, torch.Tensor):
-            self.enforce(input_adv, input=input, target=target)
-        else:
-=======
         if isinstance(input_adv, torch.Tensor) and isinstance(input, torch.Tensor):
             self.enforce(input_adv, input=input, target=target)
 
@@ -120,7 +115,6 @@
             and isinstance(input, Iterable)  # noqa: W503
             and isinstance(target, Iterable)  # noqa: W503
         ):
->>>>>>> 56014e65
             [
                 self.enforce(input_adv_i, input=input_i, target=target_i)
                 for input_adv_i, input_i, target_i in zip(input_adv, input, target)
