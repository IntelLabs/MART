--- conflicted
+++ resolved
@@ -103,9 +103,16 @@
         self.constraints = constraints or {}
 
     @torch.no_grad()
-<<<<<<< HEAD
-    def __call__(self, input_adv, *, input, target):
-        self._check_constraints(input_adv, input=input, target=target)
+    def __call__(
+        self,
+        input_adv: torch.Tensor | tuple,
+        *,
+        input: torch.Tensor | tuple,
+        target: torch.Tensor | dict[str, Any] | tuple,
+        **kwargs,
+    ) -> None:
+        for constraint in self.constraints.values():
+            constraint(input_adv, input=input, target=target)
 
 
 class ModalityEnforcer(Enforcer):
@@ -130,16 +137,4 @@
                 self._enforce(input_adv_i, input=input_i, target=target_i)
 
     def __call__(self, input_adv, *, input, target, **kwargs):
-        self._enforce(input_adv, input=input, target=target)
-=======
-    def __call__(
-        self,
-        input_adv: torch.Tensor | tuple,
-        *,
-        input: torch.Tensor | tuple,
-        target: torch.Tensor | dict[str, Any] | tuple,
-        **kwargs,
-    ) -> None:
-        for constraint in self.constraints.values():
-            constraint(input_adv, input=input, target=target)
->>>>>>> 8773d7fc
+        self._enforce(input_adv, input=input, target=target)