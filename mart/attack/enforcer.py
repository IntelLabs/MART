#
# Copyright (C) 2022 Intel Corporation
#
# SPDX-License-Identifier: BSD-3-Clause
#

from __future__ import annotations

import abc
from typing import Any

import torch


class ConstraintViolated(Exception):
    pass


class Constraint(abc.ABC):
    @abc.abstractclassmethod
    def __call__(self, input_adv, *, input, target) -> None:
        raise NotImplementedError


class Range(Constraint):
    def __init__(self, min, max):
        self.min = min
        self.max = max

    def __call__(self, input_adv, *, input, target):
        if torch.any(input_adv < self.min) or torch.any(input_adv > self.max):
            raise ConstraintViolated(f"Adversarial input is outside [{self.min}, {self.max}].")


class Lp(Constraint):
    def __init__(self, eps: float, p: int | float | None = torch.inf, dim=None, keepdim=False):
        self.p = p
        self.eps = eps
        self.dim = dim
        self.keepdim = keepdim

    def __call__(self, input_adv, *, input, target):
        perturbation = input_adv - input
        norm_vals = perturbation.norm(p=self.p, dim=self.dim, keepdim=self.keepdim)
        norm_max = norm_vals.max()
        if norm_max > self.eps:
            raise ConstraintViolated(
                f"L-{self.p} norm of perturbation exceeds {self.eps}, reaching {norm_max}"
            )


class Integer(Constraint):
    def __init__(self, rtol=0, atol=0, equal_nan=False):
        self.rtol = rtol
        self.atol = atol
        self.equal_nan = equal_nan

    def __call__(self, input_adv, *, input, target):
        if not torch.isclose(
            input_adv, input_adv.round(), rtol=self.rtol, atol=self.atol, equal_nan=self.equal_nan
        ).all():
            raise ConstraintViolated("The adversarial example is not in the integer domain.")


class Mask(Constraint):
    def __call__(self, input_adv, *, input, target):
        # True/1 is mutable, False/0 is immutable.
        # mask.shape=(H, W)
        mask = target["perturbable_mask"]

        # Immutable boolean mask, True is immutable.
        imt_mask = (1 - mask).bool()
        perturbation = input_adv - input
        if perturbation.masked_select(imt_mask).any():
            raise ConstraintViolated("Perturbable mask is violated.")


class Enforcer:
    def __init__(self, constraints=None) -> None:
        self.constraints = constraints or {}

    def _check_constraints(self, input_adv, *, input, target):
        for constraint in self.constraints.values():
            constraint(input_adv, input=input, target=target)

    @torch.no_grad()
    def __call__(self, input_adv, *, input, target, **kwargs):
<<<<<<< HEAD
        self._check_constraints(input_adv, input=input, target=target)


class BatchEnforcer(Enforcer):
    @torch.no_grad()
    def __call__(
        self,
        input_adv: torch.Tensor | list[torch.Tensor],
        *,
        input: torch.Tensor | list[torch.Tensor],
        target: torch.Tensor | dict[str, Any] | list[Any],
    ) -> torch.Tensor | list[torch.Tensor]:
        for input_adv_i, input_i, target_i in zip(input_adv, input, target):
            self._check_constraints(input_adv_i, input=input_i, target=target_i)
=======
        self._check_constraints(input_adv, input=input, target=target)
>>>>>>> e581452b
<|MERGE_RESOLUTION|>--- conflicted
+++ resolved
@@ -85,21 +85,4 @@
 
     @torch.no_grad()
     def __call__(self, input_adv, *, input, target, **kwargs):
-<<<<<<< HEAD
-        self._check_constraints(input_adv, input=input, target=target)
-
-
-class BatchEnforcer(Enforcer):
-    @torch.no_grad()
-    def __call__(
-        self,
-        input_adv: torch.Tensor | list[torch.Tensor],
-        *,
-        input: torch.Tensor | list[torch.Tensor],
-        target: torch.Tensor | dict[str, Any] | list[Any],
-    ) -> torch.Tensor | list[torch.Tensor]:
-        for input_adv_i, input_i, target_i in zip(input_adv, input, target):
-            self._check_constraints(input_adv_i, input=input_i, target=target_i)
-=======
-        self._check_constraints(input_adv, input=input, target=target)
->>>>>>> e581452b
+        self._check_constraints(input_adv, input=input, target=target)