#
# Copyright (C) 2022 Intel Corporation
#
# SPDX-License-Identifier: BSD-3-Clause
#

from __future__ import annotations

from itertools import cycle

import pytorch_lightning as pl
import torch

<<<<<<< HEAD
from mart.utils import silent
=======
from .callbacks import Callback
from .composer import Composer
from .enforcer import Enforcer
from .gain import Gain
from .objective import Objective
from .perturber import BatchPerturber, Perturber
>>>>>>> b75d76c1

from .perturber import LitPerturber

__all__ = ["Adversary"]


class Adversary(torch.nn.Module):
    def __init__(
        self,
        *,
        trainer: pl.Trainer | None = None,
        perturber: LitPerturber | None = None,
        **kwargs,
    ):
        """_summary_

        Args:
            trainer (Trainer): A PyTorch-Lightning Trainer object used to fit the perturber.
            perturber (LitPerturber): A LitPerturber that manages perturbations.
        """
        super().__init__()

        self.attacker = trainer or pl.Trainer(
            accelerator="auto",  # FIXME: we need to get this on the same device as input...
            num_sanity_val_steps=0,
            logger=False,
            max_epochs=0,
            limit_train_batches=kwargs.pop("max_iters", 10),
            callbacks=list(kwargs.pop("callbacks", {}).values()),
            enable_model_summary=False,
            enable_checkpointing=False,
            enable_progress_bar=False,
        )

<<<<<<< HEAD
        # We feed the same batch to the attack every time so we treat each step as an
        # attack iteration. As such, attackers must only run for 1 epoch and must limit
        # the number of attack steps via limit_train_batches.
        assert self.attacker.max_epochs == 0
        assert self.attacker.limit_train_batches > 0

        self.perturber = perturber or LitPerturber(**kwargs)

    @silent()
    def forward(self, **batch):
        # Adversary lives within a sequence of model. To signal the adversary should attack, one
        # must pass a model to attack when calling the adversary. Since we do not know where the
        # Adversary lives inside the model, we also need the remaining sequence to be able to
        # get a loss.
        if "model" in batch and "sequence" in batch:
            # Attack, aka fit a perturbation, for one epoch by cycling over the same input batch.
            # We use Trainer.limit_train_batches to control the number of attack iterations.
            self.attacker.fit_loop.max_epochs += 1
            self.attacker.fit(self.perturber, train_dataloaders=cycle([batch]))

        # Always use perturb the current input.
        return self.perturber(**batch)
=======
        # FIXME: We should probably just register IterativeAdversary as a callback.
        # Set up the optimizer.
        self.cur_iter = 0

        # param_groups with learning rate and other optim params.
        param_groups = self.perturber.parameter_groups()

        self.opt = self.optimizer_fn(param_groups)

    def on_run_end(
        self,
        *,
        adversary: torch.nn.Module,
        input: torch.Tensor | tuple,
        target: torch.Tensor | dict[str, Any] | tuple,
        model: torch.nn.Module,
        **kwargs,
    ):
        super().on_run_end(adversary=adversary, input=input, target=target, model=model, **kwargs)

        # Release optimization resources
        del self.opt

    # Disable mixed-precision optimization for attacks,
    #   since we haven't implemented it yet.
    @torch.autocast("cuda", enabled=False)
    @torch.autocast("cpu", enabled=False)
    def forward(
        self,
        *,
        input: torch.Tensor | tuple,
        target: torch.Tensor | dict[str, Any] | tuple,
        model: torch.nn.Module,
        **kwargs,
    ):

        self.on_run_start(adversary=self, input=input, target=target, model=model, **kwargs)

        while True:
            try:
                self.on_examine_start(
                    adversary=self, input=input, target=target, model=model, **kwargs
                )
                self.examine(input=input, target=target, model=model, **kwargs)
                self.on_examine_end(
                    adversary=self, input=input, target=target, model=model, **kwargs
                )

                # Check the done condition here, so that every update of perturbation is examined.
                if not self.done:
                    self.on_advance_start(
                        adversary=self,
                        input=input,
                        target=target,
                        model=model,
                        **kwargs,
                    )
                    self.advance(
                        input=input,
                        target=target,
                        model=model,
                        **kwargs,
                    )
                    self.on_advance_end(
                        adversary=self,
                        input=input,
                        target=target,
                        model=model,
                        **kwargs,
                    )
                    # Update cur_iter at the end so that all hooks get the correct cur_iter.
                    self.cur_iter += 1
                else:
                    break
            except StopIteration:
                break

        self.on_run_end(adversary=self, input=input, target=target, model=model, **kwargs)

    # Make sure we can do autograd.
    # Earlier Pytorch Lightning uses no_grad(), but later PL uses inference_mode():
    #   https://github.com/Lightning-AI/lightning/pull/12715
    @torch.enable_grad()
    @torch.inference_mode(False)
    def examine(
        self,
        *,
        input: torch.Tensor | tuple,
        target: torch.Tensor | dict[str, Any] | tuple,
        model: torch.nn.Module,
        **kwargs,
    ):
        """Examine current perturbation, update self.gain and self.found."""

        # Clone tensors for autograd, in case it was created in the inference mode.
        # FIXME: object detection uses non-pure-tensor data, but it may have cloned somewhere else implicitly?
        if isinstance(input, torch.Tensor):
            input = input.clone()
        if isinstance(target, torch.Tensor):
            target = target.clone()

        # Set model as None, because no need to update perturbation.
        # Save everything to self.outputs so that callbacks have access to them.
        self.outputs = model(input=input, target=target, model=None, **kwargs)

        # Use CallWith to dispatch **outputs.
        self.gain = self.gain_fn(**self.outputs)

        # objective_fn is optional, because adversaries may never reach their objective.
        if self.objective_fn is not None:
            self.found = self.objective_fn(**self.outputs)
            if self.gain.shape == torch.Size([]):
                # A reduced gain value, not an input-wise gain vector.
                self.total_gain = self.gain
            else:
                # No need to calculate new gradients if adversarial examples are already found.
                self.total_gain = self.gain[~self.found].sum()
        else:
            self.total_gain = self.gain.sum()

    # Make sure we can do autograd.
    @torch.enable_grad()
    @torch.inference_mode(False)
    def advance(
        self,
        *,
        input: torch.Tensor | tuple,
        target: torch.Tensor | dict[str, Any] | tuple,
        model: torch.nn.Module,
        **kwargs,
    ):
        """Run one attack iteration."""

        self.opt.zero_grad()

        # Do not flip the gain value, because we set maximize=True in optimizer.
        self.total_gain.backward()

        self.opt.step()


class Adversary(IterativeGenerator):
    """An adversary module which generates and applies perturbation to input."""

    def __init__(self, *, composer: Composer, enforcer: Enforcer, **kwargs):
        """_summary_

        Args:
            composer (Composer): A module which composes adversarial examples from input and perturbation.
            enforcer (Enforcer): A module which checks if adversarial examples satisfy constraints.
        """
        super().__init__(**kwargs)

        self.composer = composer
        self.enforcer = enforcer

    def forward(
        self,
        input: torch.Tensor | tuple,
        target: torch.Tensor | dict[str, Any] | tuple,
        model: torch.nn.Module | None = None,
        **kwargs,
    ):
        # Generate a perturbation only if we have a model. This will update
        # the parameters of self.perturber.
        if model is not None:
            super().forward(input=input, target=target, model=model, **kwargs)

        # Get perturbation and apply threat model
        # The mask projector in perturber may require information from target.
        perturbation = self.perturber(input, target)
        output = self.composer(perturbation, input=input, target=target)

        if model is not None:
            # We only enforce constraints after the attack optimization ends.
            self.enforcer(output, input=input, target=target)

        return output
>>>>>>> b75d76c1
<|MERGE_RESOLUTION|>--- conflicted
+++ resolved
@@ -11,17 +11,9 @@
 import pytorch_lightning as pl
 import torch
 
-<<<<<<< HEAD
 from mart.utils import silent
-=======
-from .callbacks import Callback
-from .composer import Composer
+
 from .enforcer import Enforcer
-from .gain import Gain
-from .objective import Objective
-from .perturber import BatchPerturber, Perturber
->>>>>>> b75d76c1
-
 from .perturber import LitPerturber
 
 __all__ = ["Adversary"]
@@ -33,6 +25,7 @@
         *,
         trainer: pl.Trainer | None = None,
         perturber: LitPerturber | None = None,
+        enforcer: Enforcer,
         **kwargs,
     ):
         """_summary_
@@ -40,6 +33,7 @@
         Args:
             trainer (Trainer): A PyTorch-Lightning Trainer object used to fit the perturber.
             perturber (LitPerturber): A LitPerturber that manages perturbations.
+            enforcer (Enforcer): A Callable that enforce constraints on the adversarial input.
         """
         super().__init__()
 
@@ -55,7 +49,6 @@
             enable_progress_bar=False,
         )
 
-<<<<<<< HEAD
         # We feed the same batch to the attack every time so we treat each step as an
         # attack iteration. As such, attackers must only run for 1 epoch and must limit
         # the number of attack steps via limit_train_batches.
@@ -63,6 +56,7 @@
         assert self.attacker.limit_train_batches > 0
 
         self.perturber = perturber or LitPerturber(**kwargs)
+        self.enforcer = enforcer
 
     @silent()
     def forward(self, **batch):
@@ -77,184 +71,10 @@
             self.attacker.fit(self.perturber, train_dataloaders=cycle([batch]))
 
         # Always use perturb the current input.
-        return self.perturber(**batch)
-=======
-        # FIXME: We should probably just register IterativeAdversary as a callback.
-        # Set up the optimizer.
-        self.cur_iter = 0
+        input_adv = self.perturber(**batch)
 
-        # param_groups with learning rate and other optim params.
-        param_groups = self.perturber.parameter_groups()
+        if "model" in batch and "sequence" in batch:
+            # We only enforce constraints after the attack optimization ends.
+            self.enforcer(input_adv, **batch)
 
-        self.opt = self.optimizer_fn(param_groups)
-
-    def on_run_end(
-        self,
-        *,
-        adversary: torch.nn.Module,
-        input: torch.Tensor | tuple,
-        target: torch.Tensor | dict[str, Any] | tuple,
-        model: torch.nn.Module,
-        **kwargs,
-    ):
-        super().on_run_end(adversary=adversary, input=input, target=target, model=model, **kwargs)
-
-        # Release optimization resources
-        del self.opt
-
-    # Disable mixed-precision optimization for attacks,
-    #   since we haven't implemented it yet.
-    @torch.autocast("cuda", enabled=False)
-    @torch.autocast("cpu", enabled=False)
-    def forward(
-        self,
-        *,
-        input: torch.Tensor | tuple,
-        target: torch.Tensor | dict[str, Any] | tuple,
-        model: torch.nn.Module,
-        **kwargs,
-    ):
-
-        self.on_run_start(adversary=self, input=input, target=target, model=model, **kwargs)
-
-        while True:
-            try:
-                self.on_examine_start(
-                    adversary=self, input=input, target=target, model=model, **kwargs
-                )
-                self.examine(input=input, target=target, model=model, **kwargs)
-                self.on_examine_end(
-                    adversary=self, input=input, target=target, model=model, **kwargs
-                )
-
-                # Check the done condition here, so that every update of perturbation is examined.
-                if not self.done:
-                    self.on_advance_start(
-                        adversary=self,
-                        input=input,
-                        target=target,
-                        model=model,
-                        **kwargs,
-                    )
-                    self.advance(
-                        input=input,
-                        target=target,
-                        model=model,
-                        **kwargs,
-                    )
-                    self.on_advance_end(
-                        adversary=self,
-                        input=input,
-                        target=target,
-                        model=model,
-                        **kwargs,
-                    )
-                    # Update cur_iter at the end so that all hooks get the correct cur_iter.
-                    self.cur_iter += 1
-                else:
-                    break
-            except StopIteration:
-                break
-
-        self.on_run_end(adversary=self, input=input, target=target, model=model, **kwargs)
-
-    # Make sure we can do autograd.
-    # Earlier Pytorch Lightning uses no_grad(), but later PL uses inference_mode():
-    #   https://github.com/Lightning-AI/lightning/pull/12715
-    @torch.enable_grad()
-    @torch.inference_mode(False)
-    def examine(
-        self,
-        *,
-        input: torch.Tensor | tuple,
-        target: torch.Tensor | dict[str, Any] | tuple,
-        model: torch.nn.Module,
-        **kwargs,
-    ):
-        """Examine current perturbation, update self.gain and self.found."""
-
-        # Clone tensors for autograd, in case it was created in the inference mode.
-        # FIXME: object detection uses non-pure-tensor data, but it may have cloned somewhere else implicitly?
-        if isinstance(input, torch.Tensor):
-            input = input.clone()
-        if isinstance(target, torch.Tensor):
-            target = target.clone()
-
-        # Set model as None, because no need to update perturbation.
-        # Save everything to self.outputs so that callbacks have access to them.
-        self.outputs = model(input=input, target=target, model=None, **kwargs)
-
-        # Use CallWith to dispatch **outputs.
-        self.gain = self.gain_fn(**self.outputs)
-
-        # objective_fn is optional, because adversaries may never reach their objective.
-        if self.objective_fn is not None:
-            self.found = self.objective_fn(**self.outputs)
-            if self.gain.shape == torch.Size([]):
-                # A reduced gain value, not an input-wise gain vector.
-                self.total_gain = self.gain
-            else:
-                # No need to calculate new gradients if adversarial examples are already found.
-                self.total_gain = self.gain[~self.found].sum()
-        else:
-            self.total_gain = self.gain.sum()
-
-    # Make sure we can do autograd.
-    @torch.enable_grad()
-    @torch.inference_mode(False)
-    def advance(
-        self,
-        *,
-        input: torch.Tensor | tuple,
-        target: torch.Tensor | dict[str, Any] | tuple,
-        model: torch.nn.Module,
-        **kwargs,
-    ):
-        """Run one attack iteration."""
-
-        self.opt.zero_grad()
-
-        # Do not flip the gain value, because we set maximize=True in optimizer.
-        self.total_gain.backward()
-
-        self.opt.step()
-
-
-class Adversary(IterativeGenerator):
-    """An adversary module which generates and applies perturbation to input."""
-
-    def __init__(self, *, composer: Composer, enforcer: Enforcer, **kwargs):
-        """_summary_
-
-        Args:
-            composer (Composer): A module which composes adversarial examples from input and perturbation.
-            enforcer (Enforcer): A module which checks if adversarial examples satisfy constraints.
-        """
-        super().__init__(**kwargs)
-
-        self.composer = composer
-        self.enforcer = enforcer
-
-    def forward(
-        self,
-        input: torch.Tensor | tuple,
-        target: torch.Tensor | dict[str, Any] | tuple,
-        model: torch.nn.Module | None = None,
-        **kwargs,
-    ):
-        # Generate a perturbation only if we have a model. This will update
-        # the parameters of self.perturber.
-        if model is not None:
-            super().forward(input=input, target=target, model=model, **kwargs)
-
-        # Get perturbation and apply threat model
-        # The mask projector in perturber may require information from target.
-        perturbation = self.perturber(input, target)
-        output = self.composer(perturbation, input=input, target=target)
-
-        if model is not None:
-            # We only enforce constraints after the attack optimization ends.
-            self.enforcer(output, input=input, target=target)
-
-        return output
->>>>>>> b75d76c1
+        return input_adv