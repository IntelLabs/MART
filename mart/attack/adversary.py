--- conflicted
+++ resolved
@@ -134,11 +134,7 @@
         if len(gain.shape) > 0:
             gain = gain.sum()
 
-<<<<<<< HEAD
-        # Display gain on progress bar.
-=======
         # Log gain as a metric for LR scheduler to monitor, and show gain on progress bar.
->>>>>>> 41ad18e3
         self.log("gain", gain, prog_bar=True)
 
         return gain
