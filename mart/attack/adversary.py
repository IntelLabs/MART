--- conflicted
+++ resolved
@@ -70,11 +70,7 @@
         self.enforcer = enforcer
 
     @silent()
-<<<<<<< HEAD
-    def forward(self, *, input: torch.Tensor | list[torch.Tensor], **batch):
-=======
     def forward(self, **batch):
->>>>>>> c5020b52
         # Adversary lives within a sequence of model. To signal the adversary should attack, one
         # must pass a model to attack when calling the adversary. Since we do not know where the
         # Adversary lives inside the model, we also need the remaining sequence to be able to
@@ -91,16 +87,11 @@
 
         return input_adv
 
-<<<<<<< HEAD
-    def _attack(self, input: torch.Tensor | list[torch.Tensor], **kwargs):
-        batch = {"input": input, **kwargs}
-=======
     def _attack(self, input, **batch):
         batch = {"input": input, **batch}
 
         # Configure and reset perturber to use batch inputs
         self.perturber.configure_perturbation(input)
->>>>>>> c5020b52
 
         # Attack, aka fit a perturbation, for one epoch by cycling over the same input batch.
         # We use Trainer.limit_train_batches to control the number of attack iterations.
@@ -108,14 +99,7 @@
         attacker.fit_loop.max_epochs += 1
         attacker.fit(self.perturber, train_dataloaders=cycle([batch]))
 
-<<<<<<< HEAD
-    def _initialize_attack(self, input: torch.Tensor | list[torch.Tensor]):
-        # Configure perturber to use batch inputs
-        self.perturber.configure_perturbation(input)
-
-=======
     def _get_attacker(self, input):
->>>>>>> c5020b52
         if not isinstance(self.attacker, partial):
             return self.attacker
 
@@ -134,22 +118,4 @@
 
         self.attacker = self.attacker(accelerator=accelerator, devices=devices)
 
-<<<<<<< HEAD
-        return self.attacker
-
-    def _enforce(
-        self,
-        input_adv: torch.Tensor | list[torch.Tensor],
-        *,
-        input: torch.Tensor | list[torch.Tensor],
-        target: torch.Tensor | dict[str, Any] | list[Any],
-        **kwargs,
-    ):
-        if not isinstance(input_adv, list):
-            self.enforcer(input_adv, input=input, target=target)
-        else:
-            for inp_adv, inp, tar in zip(input_adv, input, target):
-                self.enforcer(inp_adv, input=inp, target=tar)
-=======
-        return self.attacker
->>>>>>> c5020b52
+        return self.attacker