--- conflicted
+++ resolved
@@ -184,18 +184,14 @@
         # Extract and transform input so that is convenient for Adversary.
         input_transformed, target_transformed = self.batch_converter(batch)
 
-<<<<<<< HEAD
-        model_transformed = self.model_transform(model)
-=======
         if self.model_transform is not None:
             model = self.model_transform(model)
->>>>>>> d410c607
 
         # Optimization loop only sees the transformed input in batches.
         batch_transformed = {
             "input": input_transformed,
             "target": target_transformed,
-            "model": model_transformed,
+            "model": model,
         }
 
         # Configure and reset perturbation for current inputs
