#
# Copyright (C) 2022 Intel Corporation
#
# SPDX-License-Identifier: BSD-3-Clause
#

from __future__ import annotations

from functools import partial
from itertools import cycle
from typing import TYPE_CHECKING, Any, Callable

import lightning.pytorch as pl
import torch

from mart.utils import silent

from ..optim import OptimizerFactory
from ..utils import MonkeyPatch

if TYPE_CHECKING:
    from .composer import Composer
    from .enforcer import Enforcer
    from .gain import Gain
    from .gradient_modifier import GradientModifier
    from .objective import Objective
    from .perturber import Perturber

__all__ = ["Adversary"]


class Adversary(pl.LightningModule):
    """An adversary module which generates and applies perturbation to input."""

    def __init__(
        self,
        *,
        perturber: Perturber,
        composer: Composer,
        optimizer: OptimizerFactory | Callable[[Any], torch.optim.Optimizer],
        gain: Gain,
        gradient_modifier: GradientModifier | None = None,
        objective: Objective | None = None,
        enforcer: Enforcer | None = None,
        attacker: pl.Trainer | None = None,
        batch_converter: Callable,
        model_transform: Callable | None = None,
        **kwargs,
    ):
        """_summary_

        Args:
            perturber (Perturber): A MART Perturber.
            composer (Composer): A MART Composer.
            optimizer (OptimizerFactory | Callable[[Any], torch.optim.Optimizer]): A MART OptimizerFactory or partial that returns an Optimizer when given params.
            gain (Gain): An adversarial gain function, which is a differentiable estimate of adversarial objective.
            gradient_modifier (GradientModifier): To modify the gradient of perturbation.
            objective (Objective): A function for computing adversarial objective, which returns True or False. Optional.
            enforcer (Enforcer): A Callable that enforce constraints on the adversarial input.
            attacker (Trainer): A PyTorch-Lightning Trainer object used to fit the perturbation.
            batch_converter (Callable): Convert batch into convenient format and reverse.
            model_transform (Callable): Transform a model before attack.
        """
        super().__init__()

        # Avoid resuming perturbation from a saved checkpoint.
        self._register_load_state_dict_pre_hook(
            # Appear to have consumed the state_dict.
            lambda state_dict, *args, **kwargs: state_dict.clear()
        )

        # Hide the perturber module in a list, so that perturbation is not exported as a parameter in the model checkpoint.
        # and DDP won't try to get the uninitialized parameters of perturbation.
        self._perturber = [perturber]
        self.composer = composer
        self.optimizer = optimizer
        if not isinstance(self.optimizer, OptimizerFactory):
            self.optimizer = OptimizerFactory(self.optimizer)
        self.gain_fn = gain
        self.gradient_modifier = gradient_modifier
        self.objective_fn = objective
        self.enforcer = enforcer

        self._attacker = attacker

        if self._attacker is None:
            # Enable attack to be late bound in forward
            self._attacker = partial(
                pl.Trainer,
                num_sanity_val_steps=0,
                logger=list(kwargs.pop("logger", {}).values()),
                max_epochs=0,
                limit_train_batches=kwargs.pop("max_iters", 10),
                callbacks=list(kwargs.pop("callbacks", {}).values()),  # dict to list of values
                enable_model_summary=False,
                enable_checkpointing=False,
                # We should disable progress bar in the progress_bar callback config if needed.
                enable_progress_bar=True,
                # detect_anomaly=True,
            )

        else:
            # We feed the same batch to the attack every time so we treat each step as an
            # attack iteration. As such, attackers must only run for 1 epoch and must limit
            # the number of attack steps via limit_train_batches.
            assert self._attacker.max_epochs == 0
            assert self._attacker.limit_train_batches > 0

        self.batch_converter = batch_converter
        self.model_transform = model_transform

    @property
    def perturber(self) -> Perturber:
        # Hide the perturber module in a list, so that perturbation is not exported as a parameter in the model checkpoint,
        # and DDP won't try to get the uninitialized parameters of perturbation.
        return self._perturber[0]

    def configure_optimizers(self):
        return self.optimizer(self.perturber)

<<<<<<< HEAD
    def get_input_adv(self, *, input, target):
        perturbation = self.perturber(input=input, target=target)
        input_adv = self.composer(perturbation, input=input, target=target)
        return input_adv

    def training_step(self, batch, batch_idx):
        # TODO: We shouldn't need to copy because it is never changed?
        # copy batch since we modify it and it is used internally
        # batch = batch.copy()

        input_transformed = batch["input"]
        target_transformed = batch["target"]
        # What we need is a frozen model that returns (a dictionary of) logits, or losses.
        model = batch["model"]

        # Compose input_adv from input.
        input_adv_transformed = self.get_input_adv(
            input=input_transformed, target=target_transformed
        )
        # Target model expects input in the original format.
        batch_adv = self.batch_converter.revert(input_adv_transformed, target_transformed)

        # A model that returns output dictionary.
        outputs = model(batch_adv)
=======
    def training_step(self, batch_and_model, batch_idx):
        input, target, model = batch_and_model

        # Compose input_adv from input, then give to model for updated gain.
        perturbation = self.perturber(input=input, target=target)
        input_adv = self.composer(perturbation, input=input, target=target)

        # Target model expects input in the original format.
        # TODO: We assume batch is a tuple, but it may be different for models outside MART. Add a reverse transform?
        batch_adv = (input_adv, target)

        # A model that returns output dictionary.
        if hasattr(model, "attack_step"):
            outputs = model.attack_step(batch_adv, batch_idx)
        elif hasattr(model, "training_step"):
            # Disable logging if we have to reuse training_step() of the target model.
            with MonkeyPatch(model, "log", lambda *args, **kwargs: None):
                outputs = model.training_step(batch_adv, batch_idx)
        else:
            outputs = model(batch_adv)
>>>>>>> df3a6dcd

        # FIXME: This should really be just `return outputs`. But this might require a new sequence?
        # FIXME: Everything below here should live in the model as modules.
        # Use CallWith to dispatch **outputs.
        gain = self.gain_fn(**outputs)

        # objective_fn is optional, because adversaries may never reach their objective.
        if self.objective_fn is not None:
            found = self.objective_fn(**outputs)

            # No need to calculate new gradients if adversarial examples are already found.
            if len(gain.shape) > 0:
                gain = gain[~found]

        if len(gain.shape) > 0:
            gain = gain.sum()

        # Log gain as a metric for LR scheduler to monitor, and show gain on progress bar.
        self.log("gain", gain, prog_bar=True)

        return gain

    def configure_gradient_clipping(
        self, optimizer, gradient_clip_val=None, gradient_clip_algorithm=None
    ):
        # Configuring gradient clipping in pl.Trainer is still useful, so use it.
        super().configure_gradient_clipping(optimizer, gradient_clip_val, gradient_clip_algorithm)

        if self.gradient_modifier:
            for group in optimizer.param_groups:
                self.gradient_modifier(group["params"])

    @silent()
    def forward(self, *, batch: torch.Tensor | list | dict, model: Callable):
<<<<<<< HEAD
        # Extract and transform input so that is convenient for Adversary.
        input_transformed, target_transformed = self.batch_converter(batch)

        if self.model_transform is not None:
            model = self.model_transform(model)

        # Canonical form of batch in the adversary's optimization loop.
        # Optimization loop only sees the transformed input in batches.
        batch_transformed = {
            "input": input_transformed,
            "target": target_transformed,
            "model": model,
        }
=======
        # TODO: We may see different batch format when attacking models outside MART. Add a batch_transform?
        input, target = batch

        # The attack needs access to the model at every iteration.
        batch_and_model = (input, target, model)
>>>>>>> df3a6dcd

        # Configure and reset perturbation for current inputs
        self.perturber.configure_perturbation(input_transformed)

        # Attack, aka fit a perturbation, for one epoch by cycling over the same input batch.
        # We use Trainer.limit_train_batches to control the number of attack iterations.
        self.attacker.fit_loop.max_epochs += 1
<<<<<<< HEAD
        self.attacker.fit(self, train_dataloaders=cycle([batch_transformed]))

        # Get the transformed input_adv for enforcer checking.
        input_adv_transformed = self.get_input_adv(
            input=input_transformed, target=target_transformed
        )
        self.enforcer(input_adv_transformed, input=input_transformed, target=target_transformed)

        # Revert to the original format of batch.
        batch_adv = self.batch_converter.revert(input_adv_transformed, target_transformed)
=======
        self.attacker.fit(self, train_dataloaders=cycle([batch_and_model]))

        # Get the input_adv for enforcer checking.
        perturbation = self.perturber(input=input, target=target)
        input_adv = self.composer(perturbation, input=input, target=target)
        self.enforcer(input_adv, input=input, target=target)

        # TODO: We assume batch is a tuple, but it may be different for models outside MART. Add a reverse transform?
        # Revert to the original format of batch.
        batch_adv = (input_adv, target)
>>>>>>> df3a6dcd

        return batch_adv

    @property
    def attacker(self):
        if not isinstance(self._attacker, partial):
            return self._attacker

        # Convert torch.device to PL accelerator
        if self.device.type == "cuda":
            accelerator = "gpu"
            devices = [self.device.index]

        elif self.device.type == "cpu":
            accelerator = "cpu"
            # Lightning Fabric: `devices` selected with `CPUAccelerator` should be an int > 0
            devices = 1

        else:
            raise NotImplementedError

        self._attacker = self._attacker(accelerator=accelerator, devices=devices)

        return self._attacker

    def cpu(self):
        # PL places the LightningModule back on the CPU after fitting:
        #   https://github.com/Lightning-AI/lightning/blob/ff5361604b2fd508aa2432babed6844fbe268849/pytorch_lightning/strategies/single_device.py#L96
        #   https://github.com/Lightning-AI/lightning/blob/ff5361604b2fd508aa2432babed6844fbe268849/pytorch_lightning/strategies/ddp.py#L482
        # This is a problem when this LightningModule has parameters, so we stop this from
        # happening by ignoring the call to cpu().
        pass<|MERGE_RESOLUTION|>--- conflicted
+++ resolved
@@ -118,42 +118,17 @@
     def configure_optimizers(self):
         return self.optimizer(self.perturber)
 
-<<<<<<< HEAD
-    def get_input_adv(self, *, input, target):
-        perturbation = self.perturber(input=input, target=target)
-        input_adv = self.composer(perturbation, input=input, target=target)
-        return input_adv
-
-    def training_step(self, batch, batch_idx):
-        # TODO: We shouldn't need to copy because it is never changed?
-        # copy batch since we modify it and it is used internally
-        # batch = batch.copy()
-
-        input_transformed = batch["input"]
-        target_transformed = batch["target"]
-        # What we need is a frozen model that returns (a dictionary of) logits, or losses.
-        model = batch["model"]
-
-        # Compose input_adv from input.
-        input_adv_transformed = self.get_input_adv(
-            input=input_transformed, target=target_transformed
+    def training_step(self, batch_and_model, batch_idx):
+        input_transformed, target_transformed, model = batch_and_model
+
+        # Compose input_adv from input, then give to model for updated gain.
+        perturbation = self.perturber(input=input_transformed, target=target_transformed)
+        input_adv_transformed = self.composer(
+            perturbation, input=input_transformed, target=target_transformed
         )
+
         # Target model expects input in the original format.
         batch_adv = self.batch_converter.revert(input_adv_transformed, target_transformed)
-
-        # A model that returns output dictionary.
-        outputs = model(batch_adv)
-=======
-    def training_step(self, batch_and_model, batch_idx):
-        input, target, model = batch_and_model
-
-        # Compose input_adv from input, then give to model for updated gain.
-        perturbation = self.perturber(input=input, target=target)
-        input_adv = self.composer(perturbation, input=input, target=target)
-
-        # Target model expects input in the original format.
-        # TODO: We assume batch is a tuple, but it may be different for models outside MART. Add a reverse transform?
-        batch_adv = (input_adv, target)
 
         # A model that returns output dictionary.
         if hasattr(model, "attack_step"):
@@ -164,7 +139,6 @@
                 outputs = model.training_step(batch_adv, batch_idx)
         else:
             outputs = model(batch_adv)
->>>>>>> df3a6dcd
 
         # FIXME: This should really be just `return outputs`. But this might require a new sequence?
         # FIXME: Everything below here should live in the model as modules.
@@ -199,27 +173,13 @@
 
     @silent()
     def forward(self, *, batch: torch.Tensor | list | dict, model: Callable):
-<<<<<<< HEAD
         # Extract and transform input so that is convenient for Adversary.
         input_transformed, target_transformed = self.batch_converter(batch)
 
-        if self.model_transform is not None:
-            model = self.model_transform(model)
-
+        # The attack needs access to the model at every iteration.
         # Canonical form of batch in the adversary's optimization loop.
         # Optimization loop only sees the transformed input in batches.
-        batch_transformed = {
-            "input": input_transformed,
-            "target": target_transformed,
-            "model": model,
-        }
-=======
-        # TODO: We may see different batch format when attacking models outside MART. Add a batch_transform?
-        input, target = batch
-
-        # The attack needs access to the model at every iteration.
-        batch_and_model = (input, target, model)
->>>>>>> df3a6dcd
+        batch_transformed_and_model = (input_transformed, target_transformed, model)
 
         # Configure and reset perturbation for current inputs
         self.perturber.configure_perturbation(input_transformed)
@@ -227,29 +187,17 @@
         # Attack, aka fit a perturbation, for one epoch by cycling over the same input batch.
         # We use Trainer.limit_train_batches to control the number of attack iterations.
         self.attacker.fit_loop.max_epochs += 1
-<<<<<<< HEAD
-        self.attacker.fit(self, train_dataloaders=cycle([batch_transformed]))
+        self.attacker.fit(self, train_dataloaders=cycle([batch_transformed_and_model]))
 
         # Get the transformed input_adv for enforcer checking.
-        input_adv_transformed = self.get_input_adv(
-            input=input_transformed, target=target_transformed
+        perturbation = self.perturber(input=input_transformed, target=target_transformed)
+        input_adv_transformed = self.composer(
+            perturbation, input=input_transformed, target=target_transformed
         )
         self.enforcer(input_adv_transformed, input=input_transformed, target=target_transformed)
 
         # Revert to the original format of batch.
         batch_adv = self.batch_converter.revert(input_adv_transformed, target_transformed)
-=======
-        self.attacker.fit(self, train_dataloaders=cycle([batch_and_model]))
-
-        # Get the input_adv for enforcer checking.
-        perturbation = self.perturber(input=input, target=target)
-        input_adv = self.composer(perturbation, input=input, target=target)
-        self.enforcer(input_adv, input=input, target=target)
-
-        # TODO: We assume batch is a tuple, but it may be different for models outside MART. Add a reverse transform?
-        # Revert to the original format of batch.
-        batch_adv = (input_adv, target)
->>>>>>> df3a6dcd
 
         return batch_adv
 
