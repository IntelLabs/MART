#
# Copyright (C) 2022 Intel Corporation
#
# SPDX-License-Identifier: BSD-3-Clause
#

from __future__ import annotations

from functools import partial
from itertools import cycle
from typing import TYPE_CHECKING, Callable

import pytorch_lightning as pl
import torch

from mart.utils import silent

from .gradient_modifier import GradientModifier

if TYPE_CHECKING:
    from .enforcer import Enforcer
    from .gain import Gain
    from .objective import Objective
    from .perturber import Perturber

__all__ = ["Adversary", "UniversalAdversary"]


class Adversary(pl.LightningModule):
    """An adversary module which generates and applies perturbation to input."""

    def __init__(
        self,
        *,
        perturber: Perturber,
        optimizer: Callable,
        gain: Gain,
        gradient_modifier: GradientModifier | None = None,
        objective: Objective | None = None,
        enforcer: Enforcer | None = None,
        attacker: pl.Trainer | None = None,
        **kwargs,
    ):
        """_summary_

        Args:
            perturber (Perturber): A perturbation
            optimizer (torch.optim.Optimizer): A PyTorch optimizer.
            gain (Gain): An adversarial gain function, which is a differentiable estimate of adversarial objective.
            gradient_modifier (GradientModifier): To modify the gradient of perturbation.
            objective (Objective): A function for computing adversarial objective, which returns True or False. Optional.
            enforcer (Enforcer): A Callable that enforce constraints on the adversarial input.
            attacker (Trainer): A PyTorch-Lightning Trainer object used to fit the perturbation.
        """
        super().__init__()

        self.perturber = perturber
        self.optimizer_fn = optimizer
        self.gain_fn = gain
        self.gradient_modifier = gradient_modifier or GradientModifier()
        self.objective_fn = objective
        self.enforcer = enforcer

        self._attacker = attacker

        if self._attacker is None:
            # Enable attack to be late bound in forward
            self._attacker = partial(
                pl.Trainer,
                num_sanity_val_steps=0,
                logger=False,
                max_epochs=0,
                limit_train_batches=kwargs.pop("max_iters", 10),
                callbacks=list(kwargs.pop("callbacks", {}).values()),  # dict to list of values
                enable_model_summary=False,
                enable_checkpointing=False,
                enable_progress_bar=False,
                detect_anomaly=True,
            )

        else:
            # We feed the same batch to the attack every time so we treat each step as an
            # attack iteration. As such, attackers must only run for 1 epoch and must limit
            # the number of attack steps via limit_train_batches.
            assert self._attacker.max_epochs == 0
            assert self._attacker.limit_train_batches > 0

    def configure_optimizers(self):
        return self.optimizer_fn(self.perturber.parameters())

    def training_step(self, batch, batch_idx):
        # copy batch since we modify it and it is used internally
        batch = batch.copy()

        # We need to evaluate the perturbation against the whole model, so call it normally to get a gain.
        model = batch.pop("model")
        outputs = model(**batch)

        # FIXME: This should really be just `return outputs`. But this might require a new sequence?
        # FIXME: Everything below here should live in the model as modules.
        # Use CallWith to dispatch **outputs.
        gain = self.gain_fn(**outputs)

        # objective_fn is optional, because adversaries may never reach their objective.
        if self.objective_fn is not None:
            found = self.objective_fn(**outputs)

            # No need to calculate new gradients if adversarial examples are already found.
            if len(gain.shape) > 0:
                gain = gain[~found]

        if len(gain.shape) > 0:
            gain = gain.sum()

        return gain

    def configure_gradient_clipping(
        self, optimizer, optimizer_idx, gradient_clip_val=None, gradient_clip_algorithm=None
    ):
        # Configuring gradient clipping in pl.Trainer is still useful, so use it.
        super().configure_gradient_clipping(
            optimizer, optimizer_idx, gradient_clip_val, gradient_clip_algorithm
        )

        for group in optimizer.param_groups:
            self.gradient_modifier(group["params"])

    @silent()
    def forward(self, *, model=None, sequence=None, **batch):
        batch["model"] = model
        batch["sequence"] = sequence

        # Adversary lives within a sequence of model. To signal the adversary should attack, one
        # must pass a model to attack when calling the adversary. Since we do not know where the
        # Adversary lives inside the model, we also need the remaining sequence to be able to
        # get a loss.
        if model and sequence:
            self._attack(**batch)

        input_adv = self.perturber(**batch)

        # Enforce constraints after the attack optimization ends.
        if model and sequence:
            self.enforcer(input_adv, **batch)

        return input_adv

    def _attack(self, *, input, **batch):
        batch["input"] = input

        # Configure and reset perturbation for current inputs
        self.perturber.configure_perturbation(input)

        # Attack, aka fit a perturbation, for one epoch by cycling over the same input batch.
        # We use Trainer.limit_train_batches to control the number of attack iterations.
        self.attacker.fit_loop.max_epochs += 1
        self.attacker.fit(self, train_dataloaders=cycle([batch]))

    @property
    def attacker(self):
        if not isinstance(self._attacker, partial):
            return self._attacker

        # Convert torch.device to PL accelerator
        if self.device.type == "cuda":
            accelerator = "gpu"
            devices = [self.device.index]

        elif self.device.type == "cpu":
            accelerator = "cpu"
            devices = None

        else:
            raise NotImplementedError

        self._attacker = self._attacker(accelerator=accelerator, devices=devices)

        return self._attacker

<<<<<<< HEAD

class UniversalAdversary(Adversary):
    """A universal adversary applies the same perturbation to every input.

    As such, we need to know the size of the perturbation before the attack can proceed. Unlike the
    standard adversary, we only allow updating the perturbation in training mode.
    """

    def __init__(self, *args, size: tuple, **kwargs):
        super().__init__(*args, **kwargs)

        # Configure perturbation using specified size and make it a Parameter so PL can manage its device.
        super().configure_perturbation(torch.empty(size))
        self.perturbation = torch.nn.Parameter(self.perturbation)

=======
>>>>>>> a169806b
    def cpu(self):
        # PL places the LightningModule back on the CPU after fitting:
        #   https://github.com/Lightning-AI/lightning/blob/ff5361604b2fd508aa2432babed6844fbe268849/pytorch_lightning/strategies/single_device.py#L96
        #   https://github.com/Lightning-AI/lightning/blob/ff5361604b2fd508aa2432babed6844fbe268849/pytorch_lightning/strategies/ddp.py#L482
<<<<<<< HEAD
        # We stop this from happening by ignoring the call to cpu().
        pass

    def configure_perturbation(self, input: torch.Tensor | tuple):
        # Universal perturbations are initialized once in __init__.
        pass

    def _attack(self, *, input, step, **batch):
        # Only attack in training mode.
        if step != "training":
            return

        super()._attack(step=step, input=input, **batch)
=======
        # This is a problem when this LightningModule has parameters, so we stop this from
        # happening by ignoring the call to cpu().
        pass
>>>>>>> a169806b
<|MERGE_RESOLUTION|>--- conflicted
+++ resolved
@@ -177,44 +177,30 @@
 
         return self._attacker
 
-<<<<<<< HEAD
-
-class UniversalAdversary(Adversary):
-    """A universal adversary applies the same perturbation to every input.
-
-    As such, we need to know the size of the perturbation before the attack can proceed. Unlike the
-    standard adversary, we only allow updating the perturbation in training mode.
-    """
-
-    def __init__(self, *args, size: tuple, **kwargs):
-        super().__init__(*args, **kwargs)
-
-        # Configure perturbation using specified size and make it a Parameter so PL can manage its device.
-        super().configure_perturbation(torch.empty(size))
-        self.perturbation = torch.nn.Parameter(self.perturbation)
-
-=======
->>>>>>> a169806b
     def cpu(self):
         # PL places the LightningModule back on the CPU after fitting:
         #   https://github.com/Lightning-AI/lightning/blob/ff5361604b2fd508aa2432babed6844fbe268849/pytorch_lightning/strategies/single_device.py#L96
         #   https://github.com/Lightning-AI/lightning/blob/ff5361604b2fd508aa2432babed6844fbe268849/pytorch_lightning/strategies/ddp.py#L482
-<<<<<<< HEAD
-        # We stop this from happening by ignoring the call to cpu().
+        # This is a problem when this LightningModule has parameters, so we stop this from
+        # happening by ignoring the call to cpu().
         pass
 
-    def configure_perturbation(self, input: torch.Tensor | tuple):
-        # Universal perturbations are initialized once in __init__.
-        pass
-
-    def _attack(self, *, input, step, **batch):
+
+class UniversalAdversary(Adversary):
+    """A universal adversary applies the same perturbation to every input.
+
+    As such, we need to know the size of the perturbation before the attack can proceed. Unlike the
+    standard adversary, we only allow updating the perturbation in training mode.
+    """
+
+    def _attack(self, *, step, **batch):
+        batch["step"] = step
+
         # Only attack in training mode.
         if step != "training":
             return
 
-        super()._attack(step=step, input=input, **batch)
-=======
-        # This is a problem when this LightningModule has parameters, so we stop this from
-        # happening by ignoring the call to cpu().
-        pass
->>>>>>> a169806b
+        # Attack, aka fit a perturbation, for one epoch by cycling over the same input batch.
+        # We use Trainer.limit_train_batches to control the number of attack iterations.
+        self.attacker.fit_loop.max_epochs += 1
+        self.attacker.fit(self, train_dataloaders=cycle([batch]))