#
# Copyright (C) 2022 Intel Corporation
#
# SPDX-License-Identifier: BSD-3-Clause
#

from __future__ import annotations

from functools import partial
from itertools import cycle
from typing import TYPE_CHECKING, Any, Callable

import lightning.pytorch as pl
import torch

from mart.utils import silent

from ..callbacks.adversarial_training import AdversarialTraining
from ..optim import OptimizerFactory
from ..utils import MonkeyPatch

if TYPE_CHECKING:
    from .composer import Composer
    from .enforcer import Enforcer
    from .gain import Gain
    from .gradient_modifier import GradientModifier
    from .objective import Objective
    from .perturber import Perturber

__all__ = ["Adversary"]


class Adversary(pl.LightningModule):
    """An adversary module which generates and applies perturbation to input."""

    def __init__(
        self,
        *,
        perturber: Perturber,
        composer: Composer,
        optimizer: OptimizerFactory | Callable[[Any], torch.optim.Optimizer],
        gain: Gain,
        gradient_modifier: GradientModifier | None = None,
        objective: Objective | None = None,
        enforcer: Enforcer | None = None,
        attacker: pl.Trainer | None = None,
        batch_converter: Callable,
        model_transform: Callable | None = None,
        **kwargs,
    ):
        """_summary_

        Args:
            perturber (Perturber): A MART Perturber.
            composer (Composer): A MART Composer.
            optimizer (OptimizerFactory | Callable[[Any], torch.optim.Optimizer]): A MART OptimizerFactory or partial that returns an Optimizer when given params.
            gain (Gain): An adversarial gain function, which is a differentiable estimate of adversarial objective.
            gradient_modifier (GradientModifier): To modify the gradient of perturbation.
            objective (Objective): A function for computing adversarial objective, which returns True or False. Optional.
            enforcer (Enforcer): A Callable that enforce constraints on the adversarial input.
            attacker (Trainer): A PyTorch-Lightning Trainer object used to fit the perturbation.
            batch_converter (Callable): Convert batch into convenient format and reverse.
            model_transform (Callable): Transform a model before attack.
        """
        super().__init__()

        # Avoid resuming perturbation from a saved checkpoint.
        self._register_load_state_dict_pre_hook(
            # Appear to have consumed the state_dict.
            lambda state_dict, *args, **kwargs: state_dict.clear()
        )

        # Hide the perturber module in a list, so that perturbation is not exported as a parameter in the model checkpoint.
        # and DDP won't try to get the uninitialized parameters of perturbation.
        self._perturber = [perturber]
        self.composer = composer
        self.optimizer = optimizer
        if not isinstance(self.optimizer, OptimizerFactory):
            self.optimizer = OptimizerFactory(self.optimizer)
        self.gain_fn = gain
        self.gradient_modifier = gradient_modifier
        self.objective_fn = objective
        self.enforcer = enforcer

        self._attacker = attacker

        if self._attacker is None:
            # Enable attack to be late bound in forward
            self._attacker = partial(
                pl.Trainer,
                num_sanity_val_steps=0,
                logger=list(kwargs.pop("logger", {}).values()),
                max_epochs=0,
                limit_train_batches=kwargs.pop("max_iters", 10),
                callbacks=list(kwargs.pop("callbacks", {}).values()),  # dict to list of values
                enable_model_summary=False,
                enable_checkpointing=False,
                # We should disable progress bar in the progress_bar callback config if needed.
                enable_progress_bar=True,
                # detect_anomaly=True,
            )

        else:
            # We feed the same batch to the attack every time so we treat each step as an
            # attack iteration. As such, attackers must only run for 1 epoch and must limit
            # the number of attack steps via limit_train_batches.
            assert self._attacker.max_epochs == 0
            assert self._attacker.limit_train_batches > 0

        self.batch_converter = batch_converter
        self.model_transform = model_transform

    @property
    def perturber(self) -> Perturber:
        # Hide the perturber module in a list, so that perturbation is not exported as a parameter in the model checkpoint,
        # and DDP won't try to get the uninitialized parameters of perturbation.
        return self._perturber[0]

    def configure_optimizers(self):
        return self.optimizer(self.perturber)

<<<<<<< HEAD
    def get_input_adv(self, *, input, target):
        perturbation = self.perturber(input=input, target=target)
        input_adv = self.composer(perturbation, input=input, target=target)
        return input_adv

    def training_step(self, batch, batch_idx):
        # TODO: We shouldn't need to copy because it is never changed?
        # copy batch since we modify it and it is used internally
        # batch = batch.copy()

        input_transformed = batch["input"]
        target_transformed = batch["target"]
        # What we need is a frozen model that returns (a dictionary of) logits, or losses.
        model = batch["model"]

        # Compose input_adv from input.
        input_adv_transformed = self.get_input_adv(
            input=input_transformed, target=target_transformed
        )
        # Target model expects input in the original format.
        batch_adv = self.batch_converter.revert(input_adv_transformed, target_transformed)

        # A model that returns output dictionary.
        outputs = model(batch_adv)
=======
    def training_step(self, batch_and_model, batch_idx):
        input, target, model = batch_and_model

        # Compose adversarial examples.
        input_adv, target_adv = self.forward(input, target)

        # A model that returns output dictionary.
        outputs = model(input_adv, target_adv)
>>>>>>> 4db45e8f

        # FIXME: This should really be just `return outputs`. But this might require a new sequence?
        # FIXME: Everything below here should live in the model as modules.
        # Use CallWith to dispatch **outputs.
        gain = self.gain_fn(**outputs)

        # objective_fn is optional, because adversaries may never reach their objective.
        if self.objective_fn is not None:
            found = self.objective_fn(**outputs)

            # No need to calculate new gradients if adversarial examples are already found.
            if len(gain.shape) > 0:
                gain = gain[~found]

        if len(gain.shape) > 0:
            gain = gain.sum()

        # Log gain as a metric for LR scheduler to monitor, and show gain on progress bar.
        self.log("gain", gain, prog_bar=True)

        return gain

    def configure_gradient_clipping(
        self, optimizer, gradient_clip_val=None, gradient_clip_algorithm=None
    ):
        # Configuring gradient clipping in pl.Trainer is still useful, so use it.
        super().configure_gradient_clipping(optimizer, gradient_clip_val, gradient_clip_algorithm)

        if self.gradient_modifier:
            for group in optimizer.param_groups:
                self.gradient_modifier(group["params"])

    @silent()
<<<<<<< HEAD
    def forward(self, *, batch: torch.Tensor | list | dict, model: Callable):
        # Extract and transform input so that is convenient for Adversary.
        input_transformed, target_transformed = self.batch_converter(batch)

        if self.model_transform is not None:
            model = self.model_transform(model)

        # Canonical form of batch in the adversary's optimization loop.
        # Optimization loop only sees the transformed input in batches.
        batch_transformed = {
            "input": input_transformed,
            "target": target_transformed,
            "model": model,
        }
=======
    def fit(self, input, target, *, model: Callable):
        # The attack also needs access to the model at every iteration.
        batch_and_model = (input, target, model)
>>>>>>> 4db45e8f

        # Configure and reset perturbation for current inputs
        self.perturber.configure_perturbation(input_transformed)

        # Attack, aka fit a perturbation, for one epoch by cycling over the same input batch.
        # We use Trainer.limit_train_batches to control the number of attack iterations.
        self.attacker.fit_loop.max_epochs += 1
<<<<<<< HEAD
        self.attacker.fit(self, train_dataloaders=cycle([batch_transformed]))

        # Get the transformed input_adv for enforcer checking.
        input_adv_transformed = self.get_input_adv(
            input=input_transformed, target=target_transformed
        )
        self.enforcer(input_adv_transformed, input=input_transformed, target=target_transformed)

        # Revert to the original format of batch.
        batch_adv = self.batch_converter.revert(input_adv_transformed, target_transformed)

        return batch_adv
=======
        self.attacker.fit(self, train_dataloaders=cycle([batch_and_model]))

    def forward(self, input, target):
        """Compose adversarial examples and enforce the threat model."""
        perturbation = self.perturber(input=input, target=target)
        input_adv = self.composer(perturbation, input=input, target=target)

        if self.enforcer is not None:
            self.enforcer(input_adv, input=input, target=target)

        return input_adv, target
>>>>>>> 4db45e8f

    @property
    def attacker(self):
        if not isinstance(self._attacker, partial):
            return self._attacker

        # Convert torch.device to PL accelerator
        if self.device.type == "cuda":
            accelerator = "gpu"
            devices = [self.device.index]

        elif self.device.type == "cpu":
            accelerator = "cpu"
            # Lightning Fabric: `devices` selected with `CPUAccelerator` should be an int > 0
            devices = 1

        else:
            raise NotImplementedError

        self._attacker = self._attacker(accelerator=accelerator, devices=devices)

        return self._attacker

    def cpu(self):
        # PL places the LightningModule back on the CPU after fitting:
        #   https://github.com/Lightning-AI/lightning/blob/ff5361604b2fd508aa2432babed6844fbe268849/pytorch_lightning/strategies/single_device.py#L96
        #   https://github.com/Lightning-AI/lightning/blob/ff5361604b2fd508aa2432babed6844fbe268849/pytorch_lightning/strategies/ddp.py#L482
        # This is a problem when this LightningModule has parameters, so we stop this from
        # happening by ignoring the call to cpu().
        pass<|MERGE_RESOLUTION|>--- conflicted
+++ resolved
@@ -15,7 +15,6 @@
 
 from mart.utils import silent
 
-from ..callbacks.adversarial_training import AdversarialTraining
 from ..optim import OptimizerFactory
 from ..utils import MonkeyPatch
 
@@ -44,8 +43,6 @@
         objective: Objective | None = None,
         enforcer: Enforcer | None = None,
         attacker: pl.Trainer | None = None,
-        batch_converter: Callable,
-        model_transform: Callable | None = None,
         **kwargs,
     ):
         """_summary_
@@ -59,8 +56,6 @@
             objective (Objective): A function for computing adversarial objective, which returns True or False. Optional.
             enforcer (Enforcer): A Callable that enforce constraints on the adversarial input.
             attacker (Trainer): A PyTorch-Lightning Trainer object used to fit the perturbation.
-            batch_converter (Callable): Convert batch into convenient format and reverse.
-            model_transform (Callable): Transform a model before attack.
         """
         super().__init__()
 
@@ -107,9 +102,6 @@
             assert self._attacker.max_epochs == 0
             assert self._attacker.limit_train_batches > 0
 
-        self.batch_converter = batch_converter
-        self.model_transform = model_transform
-
     @property
     def perturber(self) -> Perturber:
         # Hide the perturber module in a list, so that perturbation is not exported as a parameter in the model checkpoint,
@@ -119,32 +111,6 @@
     def configure_optimizers(self):
         return self.optimizer(self.perturber)
 
-<<<<<<< HEAD
-    def get_input_adv(self, *, input, target):
-        perturbation = self.perturber(input=input, target=target)
-        input_adv = self.composer(perturbation, input=input, target=target)
-        return input_adv
-
-    def training_step(self, batch, batch_idx):
-        # TODO: We shouldn't need to copy because it is never changed?
-        # copy batch since we modify it and it is used internally
-        # batch = batch.copy()
-
-        input_transformed = batch["input"]
-        target_transformed = batch["target"]
-        # What we need is a frozen model that returns (a dictionary of) logits, or losses.
-        model = batch["model"]
-
-        # Compose input_adv from input.
-        input_adv_transformed = self.get_input_adv(
-            input=input_transformed, target=target_transformed
-        )
-        # Target model expects input in the original format.
-        batch_adv = self.batch_converter.revert(input_adv_transformed, target_transformed)
-
-        # A model that returns output dictionary.
-        outputs = model(batch_adv)
-=======
     def training_step(self, batch_and_model, batch_idx):
         input, target, model = batch_and_model
 
@@ -153,7 +119,6 @@
 
         # A model that returns output dictionary.
         outputs = model(input_adv, target_adv)
->>>>>>> 4db45e8f
 
         # FIXME: This should really be just `return outputs`. But this might require a new sequence?
         # FIXME: Everything below here should live in the model as modules.
@@ -187,47 +152,16 @@
                 self.gradient_modifier(group["params"])
 
     @silent()
-<<<<<<< HEAD
-    def forward(self, *, batch: torch.Tensor | list | dict, model: Callable):
-        # Extract and transform input so that is convenient for Adversary.
-        input_transformed, target_transformed = self.batch_converter(batch)
-
-        if self.model_transform is not None:
-            model = self.model_transform(model)
-
-        # Canonical form of batch in the adversary's optimization loop.
-        # Optimization loop only sees the transformed input in batches.
-        batch_transformed = {
-            "input": input_transformed,
-            "target": target_transformed,
-            "model": model,
-        }
-=======
     def fit(self, input, target, *, model: Callable):
         # The attack also needs access to the model at every iteration.
         batch_and_model = (input, target, model)
->>>>>>> 4db45e8f
 
         # Configure and reset perturbation for current inputs
-        self.perturber.configure_perturbation(input_transformed)
+        self.perturber.configure_perturbation(input)
 
         # Attack, aka fit a perturbation, for one epoch by cycling over the same input batch.
         # We use Trainer.limit_train_batches to control the number of attack iterations.
         self.attacker.fit_loop.max_epochs += 1
-<<<<<<< HEAD
-        self.attacker.fit(self, train_dataloaders=cycle([batch_transformed]))
-
-        # Get the transformed input_adv for enforcer checking.
-        input_adv_transformed = self.get_input_adv(
-            input=input_transformed, target=target_transformed
-        )
-        self.enforcer(input_adv_transformed, input=input_transformed, target=target_transformed)
-
-        # Revert to the original format of batch.
-        batch_adv = self.batch_converter.revert(input_adv_transformed, target_transformed)
-
-        return batch_adv
-=======
         self.attacker.fit(self, train_dataloaders=cycle([batch_and_model]))
 
     def forward(self, input, target):
@@ -239,7 +173,6 @@
             self.enforcer(input_adv, input=input, target=target)
 
         return input_adv, target
->>>>>>> 4db45e8f
 
     @property
     def attacker(self):
