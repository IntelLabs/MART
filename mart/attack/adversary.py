--- conflicted
+++ resolved
@@ -105,11 +105,7 @@
             return self.attacker
 
         # Convert torch.device to PL accelerator
-<<<<<<< HEAD
-        device = input[0].device if isinstance(input, list) else input.device
-=======
         device = self.perturber.device
->>>>>>> 74f8fab4
 
         if device.type == "cuda":
             accelerator = "gpu"
