--- conflicted
+++ resolved
@@ -24,35 +24,6 @@
         raise NotImplementedError
 
 
-<<<<<<< HEAD
-class BatchComposer(Composer):
-    def __init__(self, composer: Composer):
-        super().__init__()
-
-        self.composer = composer
-
-    def forward(
-        self,
-        perturbation: torch.Tensor | list[torch.Tensor],
-        *,
-        input: torch.Tensor | list[torch.Tensor],
-        target: torch.Tensor | dict[str, Any] | list[Any],
-        **kwargs,
-    ) -> torch.Tensor | list[torch.Tensor]:
-        output = []
-
-        for input_i, target_i, perturbation_i in zip(input, target, perturbation):
-            output_i = self.composer(perturbation_i, input=input_i, target=target_i, **kwargs)
-            output.append(output_i)
-
-        if isinstance(input, torch.Tensor):
-            output = torch.stack(output)
-
-        return output
-
-
-=======
->>>>>>> e581452b
 class Additive(Composer):
     """We assume an adversary adds perturbation to the input."""
 
