#
# Copyright (C) 2022 Intel Corporation
#
# SPDX-License-Identifier: BSD-3-Clause
#

from __future__ import annotations

import abc
from typing import Any, Iterable

import torch


class Composer(abc.ABC):
    def __call__(
        self,
        perturbation: torch.Tensor | Iterable[torch.Tensor],
        *,
        input: torch.Tensor | Iterable[torch.Tensor],
        target: torch.Tensor | Iterable[torch.Tensor | dict[str, Any]],
        **kwargs,
    ) -> torch.Tensor | Iterable[torch.Tensor]:
        if isinstance(perturbation, torch.Tensor) and isinstance(input, torch.Tensor):
            return self.compose(perturbation, input=input, target=target)

<<<<<<< HEAD
        elif isinstance(perturbation, Iterable) and isinstance(input, Iterable):
=======
        elif (
            isinstance(perturbation, Iterable)
            and isinstance(input, Iterable)  # noqa: W503
            and isinstance(target, Iterable)  # noqa: W503
        ):
>>>>>>> 56014e65
            # FIXME: replace tuple with whatever input's type is
            return tuple(
                self.compose(perturbation_i, input=input_i, target=target_i)
                for perturbation_i, input_i, target_i in zip(perturbation, input, target)
            )

        else:
            raise NotImplementedError

    @abc.abstractmethod
    def compose(
        self,
        perturbation: torch.Tensor,
        *,
        input: torch.Tensor,
        target: torch.Tensor | dict[str, Any],
    ) -> torch.Tensor:
        raise NotImplementedError


class Additive(Composer):
    """We assume an adversary adds perturbation to the input."""

    def compose(self, perturbation, *, input, target):
        return input + perturbation


class Overlay(Composer):
    """We assume an adversary overlays a patch to the input."""

    def compose(self, perturbation, *, input, target):
        # True is mutable, False is immutable.
        mask = target["perturbable_mask"]

        # Convert mask to a Tensor with same torch.dtype and torch.device as input,
        #   because some data modules (e.g. Armory) gives binary mask.
        mask = mask.to(input)

        return input * (1 - mask) + perturbation * mask


class MaskAdditive(Composer):
    """We assume an adversary adds masked perturbation to the input."""

    def compose(self, perturbation, *, input, target):
        mask = target["perturbable_mask"]
        masked_perturbation = perturbation * mask

        return input + masked_perturbation<|MERGE_RESOLUTION|>--- conflicted
+++ resolved
@@ -24,15 +24,11 @@
         if isinstance(perturbation, torch.Tensor) and isinstance(input, torch.Tensor):
             return self.compose(perturbation, input=input, target=target)
 
-<<<<<<< HEAD
-        elif isinstance(perturbation, Iterable) and isinstance(input, Iterable):
-=======
         elif (
             isinstance(perturbation, Iterable)
             and isinstance(input, Iterable)  # noqa: W503
             and isinstance(target, Iterable)  # noqa: W503
         ):
->>>>>>> 56014e65
             # FIXME: replace tuple with whatever input's type is
             return tuple(
                 self.compose(perturbation_i, input=input_i, target=target_i)
