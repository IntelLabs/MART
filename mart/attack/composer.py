#
# Copyright (C) 2022 Intel Corporation
#
# SPDX-License-Identifier: BSD-3-Clause
#

from __future__ import annotations

import abc
from collections import OrderedDict
from typing import Any, Iterable

import torch
from torchvision.transforms import functional as F


class Function(torch.nn.Module):
    def __init__(self, *args, order=0, **kwargs) -> None:
        """A stackable function for Composer.

        Args:
            order (int, optional): The priority number. A smaller number makes a function run earlier than others in a sequence. Defaults to 0.
        """
        super().__init__(*args, **kwargs)
        self.order = order

    @abc.abstractmethod
<<<<<<< HEAD
    def forward(self, perturbation, input, target) -> None:
=======
    def forward(
        self, perturbation: torch.Tensor, input: torch.Tensor, target: torch.Tensor | dict
    ) -> tuple[torch.Tensor, torch.Tensor, torch.Tensor | dict]:
>>>>>>> b89b67bd
        """Returns the modified perturbation, modified input and target, so we can chain Functions
        in a Composer."""
        pass


class Composer:
    def __init__(self, functions: dict[str, Function]) -> None:
        # Sort functions by function.order and the name.
        self.functions_dict = OrderedDict(
            sorted(functions.items(), key=lambda name_fn: (name_fn[1].order, name_fn[0]))
        )
        self.functions = list(self.functions_dict.values())

    def __call__(
        self,
        perturbation: torch.Tensor | Iterable[torch.Tensor],
        *,
        input: torch.Tensor | Iterable[torch.Tensor],
        target: torch.Tensor | Iterable[torch.Tensor] | Iterable[dict[str, Any]],
        **kwargs,
    ) -> torch.Tensor | Iterable[torch.Tensor]:
        if isinstance(perturbation, torch.Tensor) and isinstance(input, torch.Tensor):
            return self._compose(perturbation, input=input, target=target)

        elif (
            isinstance(perturbation, Iterable)
            and isinstance(input, Iterable)  # noqa: W503
            and isinstance(target, Iterable)  # noqa: W503
        ):
            # FIXME: replace tuple with whatever input's type is
            return tuple(
                self._compose(perturbation_i, input=input_i, target=target_i)
                for perturbation_i, input_i, target_i in zip(perturbation, input, target)
            )

        else:
            raise NotImplementedError

<<<<<<< HEAD
    def compose(
=======
    def _compose(
>>>>>>> b89b67bd
        self,
        perturbation: torch.Tensor,
        *,
        input: torch.Tensor,
        target: torch.Tensor | dict[str, Any],
    ) -> torch.Tensor:
        for function in self.functions:
            perturbation, input, target = function(perturbation, input, target)

        # Return the composed input.
        return input


class Additive(Function):
    """We assume an adversary adds perturbation to the input."""

    def forward(self, perturbation, input, target):
        input = input + perturbation
        return perturbation, input, target
<<<<<<< HEAD
=======

>>>>>>> b89b67bd

class Mask(Function):
    def __init__(self, *args, key="perturbable_mask", **kwargs):
        super().__init__(*args, **kwargs)
        self.key = key

<<<<<<< HEAD
class Mask(Function):
    def __init__(self, *args, key="perturbable_mask", **kwargs):
        super().__init__(*args, **kwargs)
        self.key = key

=======
>>>>>>> b89b67bd
    def forward(self, perturbation, input, target):
        mask = target[self.key]
        perturbation = perturbation * mask
        return perturbation, input, target


class Overlay(Function):
    """We assume an adversary overlays a patch to the input."""

    def __init__(self, *args, key="perturbable_mask", **kwargs):
        super().__init__(*args, **kwargs)
        self.key = key

    def forward(self, perturbation, input, target):
        # True is mutable, False is immutable.
        mask = target[self.key]

        # Convert mask to a Tensor with same torch.dtype and torch.device as input,
        #   because some data modules (e.g. Armory) gives binary mask.
        mask = mask.to(input)

        perturbation = perturbation * mask

        input = input * (1 - mask) + perturbation
<<<<<<< HEAD
        return perturbation, input, target


class RectangleCrop(Function):
    def __init__(self, *args, coords_key="patch_coords", **kwargs):
        super().__init__(*args, **kwargs)
        self.coords_key = coords_key

    def get_smallest_rectangle_shape(self, input, patch_coords):
        """Get a smallest rectangle that covers the whole patch."""
        coords = patch_coords
        leading_dims = list(input.shape[:-2])
        width = coords[:, 0].max() - coords[:, 0].min()
        height = coords[:, 1].max() - coords[:, 1].min()
        shape = list(leading_dims) + [height, width]
        return shape

    def slice_rectangle(self, perturbation, height_patch, width_patch):
        """Slice a rectangle from top-left of the perturbation."""
        height_patch_index = torch.tensor(range(height_patch), device=perturbation.device)
        width_patch_index = torch.tensor(range(width_patch), device=perturbation.device)
        perturbation_patch = perturbation.index_select(-2, height_patch_index).index_select(
            -1, width_patch_index
        )
        return perturbation_patch

    def forward(self, perturbation, input, target):
        coords = target[self.coords_key]
        # TODO: Make composers stackable to reuse some Composer.
        # The perturbation variable has the same shape as input.
        #    We slice a small rectangle from top-left of the perturbation variable to compose the patch.
        rectangle_shape = self.get_smallest_rectangle_shape(input, coords)
        # Assume perturbation is in shape of [N]CHW
        height_patch, width_patch = rectangle_shape[-2:]
        rectangle_patch = self.slice_rectangle(perturbation, height_patch, width_patch)
        return rectangle_patch, input, target


class RectanglePad(Function):
    def __init__(self, *args, coords_key="patch_coords", rect_coords_key="rect_coords", **kwargs):
        super().__init__(*args, **kwargs)
        self.coords_key = coords_key
        self.rect_coords_key = rect_coords_key

    def forward(self, perturbation_patch, input, target):
        coords = target[self.coords_key]
        height, width = input.shape[-2:]
        # Pad rectangle to the same size of input, so that it is almost aligned with the patch.
        height_patch, width_patch = perturbation_patch.shape[-2:]
        pad_left = min(coords[0, 0], coords[3, 0])
        pad_top = min(coords[0, 1], coords[1, 1])
        pad_right = width - width_patch - pad_left
        pad_bottom = height - height_patch - pad_top

        perturbation_padded = F.pad(
            img=perturbation_patch,
            padding=[pad_left, pad_top, pad_right, pad_bottom],
            fill=0,
            padding_mode="constant",
        )

        # Save coords of four corners of the rectangle for later transform.
        top_left = [pad_left, pad_top]
        top_right = [width - pad_right, pad_top]
        bottom_right = [width - pad_right, height - pad_bottom]
        bottom_left = [pad_left, height - pad_bottom]
        target[self.rect_coords_key] = [top_left, top_right, bottom_right, bottom_left]

        return perturbation_padded, input, target


class RectanglePerspectiveTransform(Function):
    def __init__(self, *args, coords_key="patch_coords", rect_coords_key="rect_coords", **kwargs):
        super().__init__(*args, **kwargs)
        self.coords_key = coords_key
        self.rect_coords_key = rect_coords_key

    def forward(self, perturbation_rect, input, target):
        coords = target[self.coords_key]
        # Perspective transformation: rectangle -> coords.
        # Fetch four corners of the rectangle.
        startpoints = target[self.rect_coords_key]
        endpoints = coords
        # TODO: Make interpolation configurable.
        perturbation_coords = F.perspective(
            img=perturbation_rect,
            startpoints=startpoints,
            endpoints=endpoints,
            interpolation=F.InterpolationMode.BILINEAR,
            fill=0,
        )
        return perturbation_coords, input, target


class FakeClamp(Function):
    """A Clamp operation that preserves gradients."""

    def __init__(self, *args, min_val, max_val, **kwargs):
        super().__init__(*args, **kwargs)
        self.min_val = min_val
        self.max_val = max_val

    @staticmethod
    def fake_clamp(x, *, min_val, max_val):
        with torch.no_grad():
            x_clamped = x.clamp(min_val, max_val)
            diff = x_clamped - x
        return x + diff

    def forward(self, perturbation, input, target):
        input = self.fake_clamp(input, min_val=self.min_val, max_val=self.max_val)
=======
>>>>>>> b89b67bd
        return perturbation, input, target<|MERGE_RESOLUTION|>--- conflicted
+++ resolved
@@ -25,13 +25,9 @@
         self.order = order
 
     @abc.abstractmethod
-<<<<<<< HEAD
-    def forward(self, perturbation, input, target) -> None:
-=======
     def forward(
         self, perturbation: torch.Tensor, input: torch.Tensor, target: torch.Tensor | dict
     ) -> tuple[torch.Tensor, torch.Tensor, torch.Tensor | dict]:
->>>>>>> b89b67bd
         """Returns the modified perturbation, modified input and target, so we can chain Functions
         in a Composer."""
         pass
@@ -70,11 +66,7 @@
         else:
             raise NotImplementedError
 
-<<<<<<< HEAD
-    def compose(
-=======
     def _compose(
->>>>>>> b89b67bd
         self,
         perturbation: torch.Tensor,
         *,
@@ -94,24 +86,13 @@
     def forward(self, perturbation, input, target):
         input = input + perturbation
         return perturbation, input, target
-<<<<<<< HEAD
-=======
-
->>>>>>> b89b67bd
+
 
 class Mask(Function):
     def __init__(self, *args, key="perturbable_mask", **kwargs):
         super().__init__(*args, **kwargs)
         self.key = key
 
-<<<<<<< HEAD
-class Mask(Function):
-    def __init__(self, *args, key="perturbable_mask", **kwargs):
-        super().__init__(*args, **kwargs)
-        self.key = key
-
-=======
->>>>>>> b89b67bd
     def forward(self, perturbation, input, target):
         mask = target[self.key]
         perturbation = perturbation * mask
@@ -136,7 +117,6 @@
         perturbation = perturbation * mask
 
         input = input * (1 - mask) + perturbation
-<<<<<<< HEAD
         return perturbation, input, target
 
 
@@ -248,6 +228,4 @@
 
     def forward(self, perturbation, input, target):
         input = self.fake_clamp(input, min_val=self.min_val, max_val=self.max_val)
-=======
->>>>>>> b89b67bd
         return perturbation, input, target