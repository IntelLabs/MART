#
# Copyright (C) 2022 Intel Corporation
#
# SPDX-License-Identifier: BSD-3-Clause
#

from __future__ import annotations

import abc
from typing import Any, Iterable

import torch
import torchvision.transforms as T
from torchvision.transforms.functional import InterpolationMode


class Composer(abc.ABC):
    def __call__(
        self,
        perturbation: torch.Tensor | Iterable[torch.Tensor],
        *,
        input: torch.Tensor | Iterable[torch.Tensor],
        target: torch.Tensor | Iterable[torch.Tensor | dict[str, Any]],
        **kwargs,
    ) -> torch.Tensor | Iterable[torch.Tensor]:
        if isinstance(perturbation, torch.Tensor) and isinstance(input, torch.Tensor):
            return self.compose(perturbation, input=input, target=target)

<<<<<<< HEAD
        elif isinstance(perturbation, torch.Tensor) and isinstance(input, Iterable):
            # FIXME: replace tuple with whatever input's type is
            return tuple(
                self.compose(perturbation, input=input_i, target=target_i)
                for input_i, target_i in zip(input, target)
            )

        elif isinstance(perturbation, Iterable) and isinstance(input, Iterable):
=======
        elif (
            isinstance(perturbation, Iterable)
            and isinstance(input, Iterable)  # noqa: W503
            and isinstance(target, Iterable)  # noqa: W503
        ):
>>>>>>> a009fd7a
            # FIXME: replace tuple with whatever input's type is
            return tuple(
                self.compose(perturbation_i, input=input_i, target=target_i)
                for perturbation_i, input_i, target_i in zip(perturbation, input, target)
            )

        else:
            raise NotImplementedError

    @abc.abstractmethod
    def compose(
        self,
        perturbation: torch.Tensor,
        *,
        input: torch.Tensor,
        target: torch.Tensor | dict[str, Any],
    ) -> torch.Tensor:
        raise NotImplementedError


class Additive(Composer):
    """We assume an adversary adds perturbation to the input."""

    def compose(self, perturbation, *, input, target):
        return input + perturbation


class Overlay(Composer):
    """We assume an adversary overlays a patch to the input."""

    def compose(self, perturbation, *, input, target):
        # True is mutable, False is immutable.
        mask = target["perturbable_mask"]

        # Convert mask to a Tensor with same torch.dtype and torch.device as input,
        #   because some data modules (e.g. Armory) gives binary mask.
        mask = mask.to(input)

        return input * (1 - mask) + perturbation * mask


class MaskAdditive(Composer):
    """We assume an adversary adds masked perturbation to the input."""

    def compose(self, perturbation, *, input, target):
        mask = target["perturbable_mask"]
        masked_perturbation = perturbation * mask

        return input + masked_perturbation


# FIXME: It would be really nice if we could compose composers just like we can compose everything else...
class RandomAffineOverlay(Overlay):
    def __init__(
        self,
        degrees,
        translate=None,
        scale=None,
        shear=None,
        clamp=(0, 255),
    ):
        self.random_affine = T.RandomAffine(
            degrees,
            translate,
            scale,
            shear=shear,
            # interpolation=InterpolationMode.BILINEAR,
        )
        self.clamp = clamp

    def compose(self, perturbation, *, input, target):
        random_crop = T.RandomCrop(input.shape[-2:], pad_if_needed=True)

        # Create mask of ones to keep track of filled in pixels
        mask = torch.ones_like(perturbation[:1])
        mask_perturbation = torch.cat((mask, perturbation))

        # Apply random affine transform and crop/pad to input size
        mask_perturbation = self.random_affine(mask_perturbation)
        mask_perturbation = random_crop(mask_perturbation)

        # Clamp perturbation to input min/max
        perturbation = mask_perturbation[1:]
        perturbation.clamp_(*self.clamp)

        # Make mask binary
        mask = mask_perturbation[:1] > 0  # fill=0
        target["perturbable_mask"] = mask

        return super().compose(perturbation, input=input, target=target)


# FIXME: It would be really nice if we could compose composers just like we can compose everything else...
class ColorJitterRandomAffineOverlay(RandomAffineOverlay):
    def __init__(
        self,
        *args,
        brightness=0,
        contrast=0,
        saturation=0,
        hue=0,
        **kwargs,
    ):
        super().__init__(*args, **kwargs)

        self.color_jitter = T.ColorJitter(brightness, contrast, saturation, hue)

    def compose(self, perturbation, *, input, target):
        # ColorJitter and friends assume floating point tensors are between [0, 1]...
        perturbation = self.color_jitter(perturbation / 255) * 255

        return super().compose(perturbation, input=input, target=target)<|MERGE_RESOLUTION|>--- conflicted
+++ resolved
@@ -26,22 +26,22 @@
         if isinstance(perturbation, torch.Tensor) and isinstance(input, torch.Tensor):
             return self.compose(perturbation, input=input, target=target)
 
-<<<<<<< HEAD
-        elif isinstance(perturbation, torch.Tensor) and isinstance(input, Iterable):
+        elif (
+            isinstance(perturbation, torch.Tensor)
+            and isinstance(input, Iterable)  # noqa: W503
+            and isinstance(target, Iterable)  # noqa: W503
+        ):
             # FIXME: replace tuple with whatever input's type is
             return tuple(
                 self.compose(perturbation, input=input_i, target=target_i)
                 for input_i, target_i in zip(input, target)
             )
 
-        elif isinstance(perturbation, Iterable) and isinstance(input, Iterable):
-=======
         elif (
             isinstance(perturbation, Iterable)
             and isinstance(input, Iterable)  # noqa: W503
             and isinstance(target, Iterable)  # noqa: W503
         ):
->>>>>>> a009fd7a
             # FIXME: replace tuple with whatever input's type is
             return tuple(
                 self.compose(perturbation_i, input=input_i, target=target_i)
