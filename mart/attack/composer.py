--- conflicted
+++ resolved
@@ -17,27 +17,15 @@
         self,
         perturbation: torch.Tensor | list[torch.Tensor],
         *,
-<<<<<<< HEAD
         input: torch.Tensor | list[torch.Tensor],
         target: torch.Tensor | dict[str, Any] | list[Any],
+        **kwargs,
     ) -> torch.Tensor | list[torch.Tensor]:
-        raise NotImplementedError
-
-
-class Additive(Composer):
-    """We assume an adversary adds perturbation to the input."""
-
-    def forward(
-=======
-        input: torch.Tensor | tuple,
-        target: torch.Tensor | dict[str, Any] | tuple,
-        **kwargs,
-    ) -> torch.Tensor | tuple:
-        if isinstance(perturbation, tuple):
-            input_adv = tuple(
+        if isinstance(perturbation, list):
+            input_adv = [
                 self.compose(perturbation_i, input=input_i, target=target_i)
                 for perturbation_i, input_i, target_i in zip(perturbation, input, target)
-            )
+            ]
         else:
             input_adv = self.compose(perturbation, input=input, target=target)
 
@@ -45,7 +33,6 @@
 
     @abc.abstractmethod
     def compose(
->>>>>>> c5020b52
         self,
         perturbation: torch.Tensor,
         *,
