--- conflicted
+++ resolved
@@ -12,7 +12,6 @@
 
 import torch
 
-<<<<<<< HEAD
 from ..callbacks import Callback
 
 if typing.TYPE_CHECKING:
@@ -20,22 +19,11 @@
     from ..gradient_modifier import GradientModifier
     from ..initializer import Initializer
     from ..projector import Projector
-=======
-from mart.attack.callbacks import Callback
-
-from ..gradient_modifier import GradientModifier
-from ..initializer import Initializer
-from ..projector import Projector
->>>>>>> c17306ff
 
 __all__ = ["Perturber"]
 
 
-<<<<<<< HEAD
-class Perturber(Callback, torch.nn.modules.lazy.LazyModuleMixin, torch.nn.Module):
-=======
 class Perturber(Callback, torch.nn.Module):
->>>>>>> c17306ff
     """The base class of perturbers.
 
     A perturber wraps a nn.Parameter and returns this parameter when called. It also enables one to
@@ -65,7 +53,8 @@
         self.gradient_modifier = gradient_modifier
         self.projector = projector
 
-        # Pre-occupy the name of the buffer.
+        # Register perturbation as a non-persistent buffer even though we will optimize it. This is because it is not
+        # a parameter of the underlying model but a parameter of the adversary.
         self.register_buffer("perturbation", torch.nn.UninitializedBuffer(), persistent=False)
 
         def projector_wrapper(perturber_module, args):
@@ -79,35 +68,6 @@
         if projector is not None:
             self.register_forward_pre_hook(projector_wrapper)
 
-<<<<<<< HEAD
-    def initialize_parameters(
-        self, input: torch.Tensor, target: torch.Tensor | dict[str, Any]
-    ) -> None:
-        assert isinstance(self.perturbation, torch.nn.UninitializedBuffer)
-
-        self.perturbation.materialize(input.shape, device=input.device)
-
-        # Perturbation is a buffer (see comment above) but now we want it to become a parameter so we can optimize it.
-        self.perturbation.requires_grad_(True)
-=======
-    def on_run_start(self, adversary, input, target, model, **kwargs):
-        self.initialize_parameters(input, target)
-
-    def initialize_parameters(self, input, target):
-        perturbation = torch.zeros_like(input, requires_grad=True)
-
-        # Register perturbation as a non-persistent buffer even though we will optimize it. This is because it is not
-        # a parameter of the underlying model but a parameter of the adversary.
-        self.register_buffer("perturbation", perturbation, persistent=False)
->>>>>>> c17306ff
-
-        # A backward hook that will be called when a gradient w.r.t the Tensor is computed.
-        if self.gradient_modifier is not None:
-            self.perturbation.register_hook(self.gradient_modifier)
-
-        self.initializer(self.perturbation)
-
-<<<<<<< HEAD
     def on_run_start(
         self,
         *,
@@ -117,6 +77,18 @@
         model: torch.nn.Module,
         **kwargs,
     ):
+        assert isinstance(self.perturbation, torch.nn.UninitializedBuffer)
+
+        self.perturbation.materialize(input.shape, device=input.device)
+
+        # Perturbation is a buffer (see comment above) but now we want it to become a parameter so we can optimize it.
+        self.perturbation.requires_grad_(True)
+
+        # A backward hook that will be called when a gradient w.r.t the Tensor is computed.
+        if self.gradient_modifier is not None:
+            self.perturbation.register_hook(self.gradient_modifier)
+
+        self.initializer(self.perturbation)
         # Initialize lazy module
         self(input, target)
 
@@ -146,23 +118,6 @@
         self.opt.step()
 
     def forward(self, input: torch.Tensor, target: torch.Tensor | dict[str, Any]) -> torch.Tensor:
-=======
-    def parameter_groups(self):
-        """Return parameters along with the pre-defined optimization parameters.
-
-        Example: `[{"params": perturbation, "lr":0.1, "momentum": 0.9}]`
-        """
-        if "params" in self.optim_params:
-            raise ValueError(
-                'Optimization parameters should not include "params" which will override the actual parameters to be optimized. '
-            )
-
-        return [{"params": self.perturbation} | self.optim_params]
-
-    def forward(
-        self, input: torch.Tensor, target: Union[torch.Tensor, Dict[str, Any]]
-    ) -> torch.Tensor:
->>>>>>> c17306ff
         return self.perturbation
 
     def on_run_end(
@@ -178,8 +133,8 @@
 
     def extra_repr(self):
         perturbation = self.perturbation
-        # if not self.has_uninitialized_params():
-        #     perturbation = (perturbation.shape, perturbation.min(), perturbation.max())
+        if not self.has_uninitialized_params():
+            perturbation = (perturbation.shape, perturbation.min(), perturbation.max())
 
         return (
             f"{repr(perturbation)}, optimizer={self.optimizer_fn}, initializer={self.initializer},"
