--- conflicted
+++ resolved
@@ -5,12 +5,6 @@
 #
 
 from __future__ import annotations
-<<<<<<< HEAD
-
-from typing import Iterable
-
-import torch
-=======
 
 from typing import Iterable
 
@@ -21,7 +15,6 @@
 from mart.utils import pylogger
 
 logger = pylogger.get_pylogger(__name__)
->>>>>>> ed89c722
 
 
 class Initializer:
@@ -70,9 +63,6 @@
         if self.p is not torch.inf:
             # We don't do tensor.renorm_() because the first dim is not the batch dim.
             pert_norm = parameter.norm(p=self.p)
-<<<<<<< HEAD
-            parameter.mul_(self.eps / pert_norm)
-=======
             parameter.mul_(self.eps / pert_norm)
 
 
@@ -88,5 +78,4 @@
             logger.info(f"Resizing image from {image.shape} to {parameter.shape}...")
             image = F.resize(image, parameter.shape[1:])
 
-        parameter.copy_(image)
->>>>>>> ed89c722
+        parameter.copy_(image)