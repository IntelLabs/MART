#
# Copyright (C) 2022 Intel Corporation
#
# SPDX-License-Identifier: BSD-3-Clause
#

from __future__ import annotations

from typing import Any, Iterable

import torch


class Projector:
    """A projector modifies nn.Parameter's data."""

    @torch.no_grad()
    def __call__(
        self,
        perturbation: torch.Tensor | Iterable[torch.Tensor],
        *,
        input: torch.Tensor | Iterable[torch.Tensor],
        target: torch.Tensor | Iterable[torch.tensor | dict[str, Any]],
        **kwargs,
    ) -> None:
        if isinstance(perturbation, torch.Tensor) and isinstance(input, torch.Tensor):
            self.project_(perturbation, input=input, target=target)

<<<<<<< HEAD
        elif isinstance(perturbation, Iterable) and isinstance(input, Iterable):
=======
        elif (
            isinstance(perturbation, Iterable)
            and isinstance(input, Iterable)  # noqa: W503
            and isinstance(target, Iterable)  # noqa: W503
        ):
>>>>>>> 56014e65
            [
                self.project_(perturbation_i, input=input_i, target=target_i)
                for perturbation_i, input_i, target_i in zip(perturbation, input, target)
            ]

        else:
            raise NotImplementedError

    @torch.no_grad()
    def project_(
        self,
        perturbation: torch.Tensor | Iterable[torch.Tensor],
        *,
        input: torch.Tensor | Iterable[torch.Tensor],
        target: torch.Tensor | Iterable[torch.Tensor | dict[str, Any]],
    ) -> None:
        pass


class Compose(Projector):
    """Apply a list of perturbation modifier."""

    def __init__(self, projectors: list[Projector]):
        self.projectors = projectors

    @torch.no_grad()
    def __call__(
        self,
        perturbation: torch.Tensor | Iterable[torch.Tensor],
        *,
        input: torch.Tensor | Iterable[torch.Tensor],
        target: torch.Tensor | Iterable[torch.Tensor | dict[str, Any]],
        **kwargs,
    ) -> None:
        for projector in self.projectors:
            projector(perturbation, input=input, target=target)

    def __repr__(self):
        projector_names = [repr(p) for p in self.projectors]
        return f"{self.__class__.__name__}({projector_names})"


class Range(Projector):
    """Clamp the perturbation so that the output is range-constrained."""

    def __init__(self, quantize: bool = False, min: int | float = 0, max: int | float = 255):
        self.quantize = quantize
        self.min = min
        self.max = max

    @torch.no_grad()
    def project_(self, perturbation, *, input, target):
        if self.quantize:
            perturbation.round_()
        perturbation.clamp_(self.min, self.max)

    def __repr__(self):
        return (
            f"{self.__class__.__name__}(quantize={self.quantize}, min={self.min}, max={self.max})"
        )


class RangeAdditive(Projector):
    """Clamp the perturbation so that the output is range-constrained.

    The projector assumes an additive perturbation threat model.
    """

    def __init__(self, quantize: bool = False, min: int | float = 0, max: int | float = 255):
        self.quantize = quantize
        self.min = min
        self.max = max

    @torch.no_grad()
    def project_(self, perturbation, *, input, target):
        if self.quantize:
            perturbation.round_()
        perturbation.clamp_(self.min - input, self.max - input)

    def __repr__(self):
        return (
            f"{self.__class__.__name__}(quantize={self.quantize}, min={self.min}, max={self.max})"
        )


class Lp(Projector):
    """Project perturbations to Lp norm, only if the Lp norm is larger than eps."""

    def __init__(self, eps: int | float, p: int | float = torch.inf):
        """_summary_

        Args:
            eps (float): The max norm.
            p (float): The p in L-p norm, which must be positive.. Defaults to torch.inf.
        """

        self.p = p
        self.eps = eps

    @torch.no_grad()
    def project_(self, perturbation, *, input, target):
        pert_norm = perturbation.norm(p=self.p)
        if pert_norm > self.eps:
            # We only upper-bound the norm.
            perturbation.mul_(self.eps / pert_norm)


class LinfAdditiveRange(Projector):
    """Make sure the perturbation is within the Linf norm ball, and "input + perturbation" is
    within the [min, max] range."""

    def __init__(self, eps: int | float, min: int | float = 0, max: int | float = 255):
        self.eps = eps
        self.min = min
        self.max = max

    @torch.no_grad()
    def project_(self, perturbation, *, input, target):
        eps_min = (input - self.eps).clamp(self.min, self.max) - input
        eps_max = (input + self.eps).clamp(self.min, self.max) - input

        perturbation.clamp_(eps_min, eps_max)


class Mask(Projector):
    @torch.no_grad()
    def project_(self, perturbation, *, input, target):
        perturbation.mul_(target["perturbable_mask"])

    def __repr__(self):
        return f"{self.__class__.__name__}()"<|MERGE_RESOLUTION|>--- conflicted
+++ resolved
@@ -26,15 +26,12 @@
         if isinstance(perturbation, torch.Tensor) and isinstance(input, torch.Tensor):
             self.project_(perturbation, input=input, target=target)
 
-<<<<<<< HEAD
-        elif isinstance(perturbation, Iterable) and isinstance(input, Iterable):
-=======
+
         elif (
             isinstance(perturbation, Iterable)
             and isinstance(input, Iterable)  # noqa: W503
             and isinstance(target, Iterable)  # noqa: W503
         ):
->>>>>>> 56014e65
             [
                 self.project_(perturbation_i, input=input_i, target=target_i)
                 for perturbation_i, input_i, target_i in zip(perturbation, input, target)
