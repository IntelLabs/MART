#
# Copyright (C) 2022 Intel Corporation
#
# SPDX-License-Identifier: BSD-3-Clause
#

from __future__ import annotations

from typing import Any, Iterable

import torch


class Projector:
    """A projector modifies nn.Parameter's data."""

    @torch.no_grad()
    def __call__(
        self,
        perturbation: torch.Tensor | Iterable[torch.Tensor],
        *,
        input: torch.Tensor | Iterable[torch.Tensor],
        target: torch.Tensor | Iterable[torch.tensor | dict[str, Any]],
        **kwargs,
    ) -> None:
<<<<<<< HEAD
        if isinstance(perturbation, tuple) and isinstance(input, tuple):
            for perturbation_i, input_i, target_i in zip(perturbation, input, target):
                self.project(perturbation_i, input=input_i, target=target_i)

        elif isinstance(perturbation, torch.Tensor) and isinstance(input, tuple):
            for input_i, target_i in zip(input, target):
                self.project(perturbation, input=input_i, target=target_i)

        elif isinstance(perturbation, torch.Tensor) and isinstance(input, torch.Tensor):
            self.project(perturbation, input=input, target=target)

        else:
            raise NotImplementedError

    def project(
=======
        if isinstance(perturbation, torch.Tensor):
            self.project_(perturbation, input=input, target=target)
        else:
            [
                self.project_(perturbation_i, input=input_i, target=target_i)
                for perturbation_i, input_i, target_i in zip(perturbation, input, target)
            ]

    @torch.no_grad()
    def project_(
>>>>>>> a169806b
        self,
        perturbation: torch.Tensor | Iterable[torch.Tensor],
        *,
        input: torch.Tensor | Iterable[torch.Tensor],
        target: torch.Tensor | Iterable[torch.Tensor | dict[str, Any]],
    ) -> None:
        pass


class Compose(Projector):
    """Apply a list of perturbation modifier."""

    def __init__(self, projectors: list[Projector]):
        self.projectors = projectors

    @torch.no_grad()
    def __call__(
        self,
        perturbation: torch.Tensor | Iterable[torch.Tensor],
        *,
        input: torch.Tensor | Iterable[torch.Tensor],
        target: torch.Tensor | Iterable[torch.Tensor | dict[str, Any]],
        **kwargs,
    ) -> None:
        for projector in self.projectors:
            projector(perturbation, input=input, target=target)

    def __repr__(self):
        projector_names = [repr(p) for p in self.projectors]
        return f"{self.__class__.__name__}({projector_names})"


class Range(Projector):
    """Clamp the perturbation so that the output is range-constrained."""

    def __init__(self, quantize: bool = False, min: int | float = 0, max: int | float = 255):
        self.quantize = quantize
        self.min = min
        self.max = max

    @torch.no_grad()
    def project_(self, perturbation, *, input, target):
        if self.quantize:
            perturbation.round_()
        perturbation.clamp_(self.min, self.max)

    def __repr__(self):
        return (
            f"{self.__class__.__name__}(quantize={self.quantize}, min={self.min}, max={self.max})"
        )


class RangeAdditive(Projector):
    """Clamp the perturbation so that the output is range-constrained.

    The projector assumes an additive perturbation threat model.
    """

    def __init__(self, quantize: bool = False, min: int | float = 0, max: int | float = 255):
        self.quantize = quantize
        self.min = min
        self.max = max

    @torch.no_grad()
    def project_(self, perturbation, *, input, target):
        if self.quantize:
            perturbation.round_()
        perturbation.clamp_(self.min - input, self.max - input)

    def __repr__(self):
        return (
            f"{self.__class__.__name__}(quantize={self.quantize}, min={self.min}, max={self.max})"
        )


class Lp(Projector):
    """Project perturbations to Lp norm, only if the Lp norm is larger than eps."""

    def __init__(self, eps: int | float, p: int | float = torch.inf):
        """_summary_

        Args:
            eps (float): The max norm.
            p (float): The p in L-p norm, which must be positive.. Defaults to torch.inf.
        """

        self.p = p
        self.eps = eps

    @torch.no_grad()
    def project_(self, perturbation, *, input, target):
        pert_norm = perturbation.norm(p=self.p)
        if pert_norm > self.eps:
            # We only upper-bound the norm.
            perturbation.mul_(self.eps / pert_norm)


class LinfAdditiveRange(Projector):
    """Make sure the perturbation is within the Linf norm ball, and "input + perturbation" is
    within the [min, max] range."""

    def __init__(self, eps: int | float, min: int | float = 0, max: int | float = 255):
        self.eps = eps
        self.min = min
        self.max = max

    @torch.no_grad()
    def project_(self, perturbation, *, input, target):
        eps_min = (input - self.eps).clamp(self.min, self.max) - input
        eps_max = (input + self.eps).clamp(self.min, self.max) - input

        perturbation.clamp_(eps_min, eps_max)


class Mask(Projector):
    @torch.no_grad()
    def project_(self, perturbation, *, input, target):
        perturbation.mul_(target["perturbable_mask"])

    def __repr__(self):
        return f"{self.__class__.__name__}()"<|MERGE_RESOLUTION|>--- conflicted
+++ resolved
@@ -23,34 +23,24 @@
         target: torch.Tensor | Iterable[torch.tensor | dict[str, Any]],
         **kwargs,
     ) -> None:
-<<<<<<< HEAD
-        if isinstance(perturbation, tuple) and isinstance(input, tuple):
-            for perturbation_i, input_i, target_i in zip(perturbation, input, target):
-                self.project(perturbation_i, input=input_i, target=target_i)
+        if isinstance(perturbation, torch.Tensor) and isinstance(input, torch.Tensor):
+            self.project_(perturbation, input=input, target=target)
 
-        elif isinstance(perturbation, torch.Tensor) and isinstance(input, tuple):
+        elif isinstance(perturbation, torch.Tensor) and isinstance(input, Iterable):
             for input_i, target_i in zip(input, target):
-                self.project(perturbation, input=input_i, target=target_i)
+                self.project_(perturbation, input=input_i, target=target_i)
 
-        elif isinstance(perturbation, torch.Tensor) and isinstance(input, torch.Tensor):
-            self.project(perturbation, input=input, target=target)
-
-        else:
-            raise NotImplementedError
-
-    def project(
-=======
-        if isinstance(perturbation, torch.Tensor):
-            self.project_(perturbation, input=input, target=target)
-        else:
+        elif isinstance(perturbation, Iterable) and isinstance(input, Iterable):
             [
                 self.project_(perturbation_i, input=input_i, target=target_i)
                 for perturbation_i, input_i, target_i in zip(perturbation, input, target)
             ]
 
+        else:
+            raise NotImplementedError
+
     @torch.no_grad()
     def project_(
->>>>>>> a169806b
         self,
         perturbation: torch.Tensor | Iterable[torch.Tensor],
         *,
