#
# Copyright (C) 2022 Intel Corporation
#
# SPDX-License-Identifier: BSD-3-Clause
#

from __future__ import annotations

from typing import TYPE_CHECKING, Any, Callable

import pytorch_lightning as pl
import torch
from pytorch_lightning.utilities.exceptions import MisconfigurationException

from .gradient_modifier import GradientModifier
from .perturbation_manager import PerturbationManager
from .projector import Projector

if TYPE_CHECKING:
    from .composer import Composer
    from .gain import Gain
    from .initializer import Initializer
    from .objective import Objective

__all__ = ["Perturber"]


class Perturber(pl.LightningModule):
    """Peturbation optimization module."""

    def __init__(
        self,
        *,
        initializer: Initializer,
        optimizer: Callable,
        composer: Composer,
        gain: Gain,
        gradient_modifier: GradientModifier | None = None,
        projector: Projector | None = None,
        objective: Objective | None = None,
        optim_params: dict | None = None,
    ):
        """_summary_

        Args:
            initializer (Initializer): To initialize the perturbation.
            optimizer (torch.optim.Optimizer): A PyTorch optimizer.
            composer (Composer): A module which composes adversarial input from input and perturbation.
            gain (Gain): An adversarial gain function, which is a differentiable estimate of adversarial objective.
            gradient_modifier (GradientModifier): To modify the gradient of perturbation.
            projector (Projector): To project the perturbation into some space.
            objective (Objective): A function for computing adversarial objective, which returns True or False. Optional.
        """
        super().__init__()

        self.optimizer_fn = optimizer
        self.composer = composer
<<<<<<< HEAD
        self.gain_output = gain
        self.objective_fn = objective

        # An object manage the perturbation in both the tensor and the parameter form.
        # FIXME: gradient_modifier should be a hook operating on .grad directly.
        self.pert_manager = PerturbationManager(
            initializer=initializer,
            gradient_modifier=gradient_modifier,
            projector=projector,
            optim_params=optim_params,
        )

    def initialize(self, *, input, **kwargs):
        self.pert_manager.initialize(input)

    def project(self, input, target):
        return self.pert_manager.project(input, target)

    @property
    def perturbation(self):
        return self.pert_manager.perturbation

    @property
    def parameter_groups(self):
        return self.pert_manager.parameter_groups

    def configure_optimizers(self):
        # Parameter initialization is done in Adversary before fit() by invoking initialize(input).
        return self.optimizer_fn(self.parameter_groups)
=======
        self.gradient_modifier = gradient_modifier or GradientModifier()
        self.projector = projector or Projector()
        self.gain_fn = gain
        self.objective_fn = objective

        self.perturbation = None

    def configure_perturbation(self, input: torch.Tensor | tuple):
        def create_and_initialize(inp):
            pert = torch.empty_like(inp, dtype=torch.float, requires_grad=True)
            self.initializer(pert)
            return pert

        if not isinstance(input, tuple):
            self.perturbation = create_and_initialize(input)
        else:
            self.perturbation = tuple(create_and_initialize(inp) for inp in input)

    def configure_optimizers(self):
        if self.perturbation is None:
            raise MisconfigurationException(
                "You need to call the configure_perturbation before fit."
            )

        params = self.perturbation
        if not isinstance(params, tuple):
            # FIXME: Should we treat the batch dimension as independent parameters?
            params = (params,)

        return self.optimizer_fn(params)
>>>>>>> 74f8fab4

    def training_step(self, batch, batch_idx):
        # copy batch since we modify it and it is used internally
        batch = batch.copy()

        # We need to evaluate the perturbation against the whole model, so call it normally to get a gain.
        model = batch.pop("model")
        outputs = model(**batch)

        # FIXME: This should really be just `return outputs`. But this might require a new sequence?
        # FIXME: Everything below here should live in the model as modules.
        # Use CallWith to dispatch **outputs.
        gain = self.gain_fn(**outputs)

        # objective_fn is optional, because adversaries may never reach their objective.
        if self.objective_fn is not None:
            found = self.objective_fn(**outputs)

            # No need to calculate new gradients if adversarial examples are already found.
            if len(gain.shape) > 0:
                gain = gain[~found]

        if len(gain.shape) > 0:
            gain = gain.sum()

        return gain

    def forward(
        self,
        *,
        input: torch.Tensor | tuple,
        target: torch.Tensor | dict[str, Any] | tuple,
        **kwargs,
    ):
        if self.perturbation is None:
<<<<<<< HEAD
            # TODO: raise Exception?
            #       The optimizer won't get parameters earlier if this happens.
            self.initialize(input=input, target=target)

        # Project perturbation...
        self.project(input, target)

        # Compose adversarial input.
        input_adv = self.composer(self.perturbation, input=input, target=target)
=======
            raise MisconfigurationException(
                "You need to call the configure_perturbation before forward."
            )

        def project_and_compose(pert, inp, tar):
            self.projector(pert, inp, tar)
            return self.composer(pert, input=inp, target=tar)

        if not isinstance(self.perturbation, tuple):
            input_adv = project_and_compose(self.perturbation, input, target)
        else:
            input_adv = tuple(
                project_and_compose(pert, inp, tar)
                for pert, inp, tar in zip(self.perturbation, input, target)
            )
>>>>>>> 74f8fab4

        return input_adv<|MERGE_RESOLUTION|>--- conflicted
+++ resolved
@@ -55,8 +55,7 @@
 
         self.optimizer_fn = optimizer
         self.composer = composer
-<<<<<<< HEAD
-        self.gain_output = gain
+        self.gain_fn = gain
         self.objective_fn = objective
 
         # An object manage the perturbation in both the tensor and the parameter form.
@@ -85,38 +84,6 @@
     def configure_optimizers(self):
         # Parameter initialization is done in Adversary before fit() by invoking initialize(input).
         return self.optimizer_fn(self.parameter_groups)
-=======
-        self.gradient_modifier = gradient_modifier or GradientModifier()
-        self.projector = projector or Projector()
-        self.gain_fn = gain
-        self.objective_fn = objective
-
-        self.perturbation = None
-
-    def configure_perturbation(self, input: torch.Tensor | tuple):
-        def create_and_initialize(inp):
-            pert = torch.empty_like(inp, dtype=torch.float, requires_grad=True)
-            self.initializer(pert)
-            return pert
-
-        if not isinstance(input, tuple):
-            self.perturbation = create_and_initialize(input)
-        else:
-            self.perturbation = tuple(create_and_initialize(inp) for inp in input)
-
-    def configure_optimizers(self):
-        if self.perturbation is None:
-            raise MisconfigurationException(
-                "You need to call the configure_perturbation before fit."
-            )
-
-        params = self.perturbation
-        if not isinstance(params, tuple):
-            # FIXME: Should we treat the batch dimension as independent parameters?
-            params = (params,)
-
-        return self.optimizer_fn(params)
->>>>>>> 74f8fab4
 
     def training_step(self, batch, batch_idx):
         # copy batch since we modify it and it is used internally
@@ -152,32 +119,14 @@
         **kwargs,
     ):
         if self.perturbation is None:
-<<<<<<< HEAD
-            # TODO: raise Exception?
-            #       The optimizer won't get parameters earlier if this happens.
-            self.initialize(input=input, target=target)
+            raise MisconfigurationException(
+                "You need to call the configure_perturbation before forward."
+            )
 
         # Project perturbation...
         self.project(input, target)
 
         # Compose adversarial input.
         input_adv = self.composer(self.perturbation, input=input, target=target)
-=======
-            raise MisconfigurationException(
-                "You need to call the configure_perturbation before forward."
-            )
-
-        def project_and_compose(pert, inp, tar):
-            self.projector(pert, inp, tar)
-            return self.composer(pert, input=inp, target=tar)
-
-        if not isinstance(self.perturbation, tuple):
-            input_adv = project_and_compose(self.perturbation, input, target)
-        else:
-            input_adv = tuple(
-                project_and_compose(pert, inp, tar)
-                for pert, inp, tar in zip(self.perturbation, input, target)
-            )
->>>>>>> 74f8fab4
 
         return input_adv