import os
import warnings
from glob import glob
from importlib.util import find_spec
from pathlib import Path
<<<<<<< HEAD
from typing import Callable, Tuple
=======
from typing import Any, Callable, Dict, List, Optional, Tuple
>>>>>>> 41ad18e3

import hydra
from hydra.core.hydra_config import HydraConfig
from omegaconf import DictConfig, OmegaConf

from . import pylogger, rich_utils

__all__ = [
    "extras",
    "get_metric_value",
    "get_resume_checkpoint",
    "task_wrapper",
    "flatten_dict",
]

log = pylogger.get_pylogger(__name__)


def extras(cfg: DictConfig) -> None:
    """Applies optional utilities before the task is started.

    Utilities:
    - Ignoring python warnings
    - Setting tags from command line
    - Rich config printing
    """

    # return if no `extras` config
    if not cfg.get("extras"):
        log.warning("Extras config not found! <cfg.extras=null>")
        return

    # disable python warnings
    if cfg.extras.get("ignore_warnings"):
        log.info("Disabling python warnings! <cfg.extras.ignore_warnings=True>")
        warnings.filterwarnings("ignore")

    # prompt user to input tags from command line if none are provided in the config
    if cfg.extras.get("enforce_tags"):
        log.info("Enforcing tags! <cfg.extras.enforce_tags=True>")
        rich_utils.enforce_tags(cfg, save_to_file=True)

    # pretty print config tree using Rich library
    if cfg.extras.get("print_config"):
        log.info("Printing config tree with Rich! <cfg.extras.print_config=True>")
        rich_utils.print_config_tree(cfg, resolve=True, save_to_file=True)


def task_wrapper(task_func: Callable) -> Callable:
    """Optional decorator that controls the failure behavior when executing the task function.

    This wrapper can be used to:
    - make sure loggers are closed even if the task function raises an exception (prevents multirun failure)
    - save the exception to a `.log` file
    - mark the run as failed with a dedicated file in the `logs/` folder (so we can find and rerun it later)
    - etc. (adjust depending on your needs)

    Example:
    ```
    @utils.task_wrapper
    def train(cfg: DictConfig) -> Tuple[dict, dict]:

        ...

        return metric_dict, object_dict
    ```
    """

    def wrap(cfg: DictConfig):
        # execute the task
        try:
            metric_dict, object_dict = task_func(cfg=cfg)

        # things to do if exception occurs
        except Exception as ex:
            # save exception to `.log` file
            log.exception("")

            # some hyperparameter combinations might be invalid or cause out-of-memory errors
            # so when using hparam search plugins like Optuna, you might want to disable
            # raising the below exception to avoid multirun failure
            raise ex

        # things to always do after either success or exception
        finally:
            # display output dir path in terminal
            log.info(f"Output dir: {cfg.paths.output_dir}")

            # always close wandb run (even if exception occurs so multirun won't fail)
            if find_spec("wandb"):  # check if wandb is installed
                import wandb

                if wandb.run:
                    log.info("Closing wandb!")
                    wandb.finish()

        return metric_dict, object_dict

    return wrap


def get_metric_value(metric_dict: dict, metric_name: str) -> float:
    """Safely retrieves value of the metric logged in LightningModule."""

    if not metric_name:
        log.info("Metric name is None! Skipping metric value retrieval...")
        return None

    if metric_name not in metric_dict:
        raise Exception(
            f"Metric value not found! <metric_name={metric_name}>\n"
            "Make sure metric name logged in LightningModule is correct!\n"
            "Make sure `optimized_metric` name in `hparams_search` config is correct!"
        )

    metric_value = metric_dict[metric_name].item()
    log.info(f"Retrieved metric value! <{metric_name}={metric_value}>")

    return metric_value


def get_resume_checkpoint(config: DictConfig) -> Tuple[DictConfig]:
    """Resume a task from an existing checkpoint along with the config."""

    resume_checkpoint = None

    if config.get("resume"):
        resume_filename = os.path.join("checkpoints", "*.ckpt")
        resume_dir = hydra.utils.to_absolute_path(config.resume)

        # If we pass an explicit path, parse it to get base directory and checkpoint filename
        if os.path.isfile(resume_dir):
            resume_path = Path(resume_dir)

            # Resume path looks something like:
            #   /path/to/checkpoints/checkpoint_name.ckpt
            #  So we pass in to base directory and checkpoint filename and "checkpoints" directory
            resume_dir = os.path.join(*resume_path.parts[:-2])
            resume_filename = os.path.join(*resume_path.parts[-2:])

        # Get old and new overrides and combine them
        current_overrides = HydraConfig.get().overrides.task
        overrides_config = OmegaConf.load(os.path.join(resume_dir, ".hydra", "overrides.yaml"))
        overrides = overrides_config + current_overrides

        # Find checkpoint and set PL trainer to resume
        resume_checkpoint = glob(os.path.join(resume_dir, resume_filename))

        if len(resume_checkpoint) == 0:
            msg = f"No checkpoint found in {os.path.join(resume_dir, resume_filename)}!"
            log.error(msg)
            raise Exception(msg)

        # If we find more than 1 checkpoint, tell the user to be more explicit about their choice
        # of checkpoint to resume from!
        if len(resume_checkpoint) > 1:
            msg = f"Found more than 1 checkpoint in {resume_dir} so you must pass a checkpoint path to resume:"
            log.error(msg)
            for path in resume_checkpoint:
                log.error(f"  {path}")
            raise Exception(msg)

        resume_checkpoint = resume_checkpoint[0]
        log.info(f"Resuming from {resume_checkpoint}")
        # Save the ckpt_path in cfg for fit() and test().
        # This override won't be written to disk .hydra/overrides.yaml
        overrides += [f"+ckpt_path={resume_checkpoint}"]

        # Load hydra.conf and use job config name to load original config with overrides
        hydra_config = OmegaConf.load(os.path.join(resume_dir, ".hydra", "hydra.yaml"))
        config_name = hydra_config.hydra.job.config_name
        config = hydra.compose(config_name, overrides=overrides)

    return config


def flatten_dict(d, delimiter="."):
    def get_dottedpath_items(d: dict, parent: Optional[str] = None):
        """Get pairs of the dotted path and the value from a nested dictionary."""
        for name, value in d.items():
            path = f"{parent}{delimiter}{name}" if parent else name
            if isinstance(value, dict):
                yield from get_dottedpath_items(value, parent=path)
            else:
                yield path, value

    ret = {}
    for key, value in get_dottedpath_items(d):
        if key in ret:
            raise KeyError(f"Key collision when flattening a dictionary: {key}")
        ret[key] = value

    return ret<|MERGE_RESOLUTION|>--- conflicted
+++ resolved
@@ -3,11 +3,7 @@
 from glob import glob
 from importlib.util import find_spec
 from pathlib import Path
-<<<<<<< HEAD
-from typing import Callable, Tuple
-=======
 from typing import Any, Callable, Dict, List, Optional, Tuple
->>>>>>> 41ad18e3
 
 import hydra
 from hydra.core.hydra_config import HydraConfig
